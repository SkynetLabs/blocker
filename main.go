--- conflicted
+++ resolved
@@ -85,7 +85,6 @@
 		api.AccountsPort = aPort
 	}
 
-<<<<<<< HEAD
 	// Build auth header
 	var headers http.Header
 	encoded := base64.StdEncoding.EncodeToString([]byte(":" + skydAPIPassword))
@@ -95,23 +94,11 @@
 	skydUrl := fmt.Sprintf("http://%s:%d", skydHost, skydPort)
 	skydClient := api.NewSkydClient(skydUrl, headers)
 	if !skydClient.DaemonReady() {
-=======
-	// Create a skyd API.
-	skydAPI, err := skyd.NewAPI(skydHost, skydAPIPassword, skydPort, db, logger)
-	if err != nil {
-		log.Fatal(errors.AddContext(err, "failed to instantiate Skyd API"))
-	}
-	if !skydAPI.IsSkydUp() {
->>>>>>> 43f58711
 		log.Fatal(errors.New("skyd down, exiting"))
 	}
 
-	// Create a skyd client that actually talks to Nginx for the blocker
-	nginxUrl := fmt.Sprintf("http://%s:%d", nginxHost, nginxPort)
-	nginxClient := api.NewSkydClient(nginxUrl, headers)
-
 	// Create the blocker.
-	bl, err := blocker.New(ctx, nginxClient, db, logger)
+	bl, err := blocker.New(ctx, skydClient, db, logger)
 	if err != nil {
 		log.Fatal(errors.AddContext(err, "failed to instantiate blocker"))
 	}

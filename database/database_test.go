--- conflicted
+++ resolved
@@ -5,46 +5,17 @@
 	"crypto/rand"
 	"encoding/json"
 	"fmt"
-	"io/ioutil"
 	"reflect"
 	"strings"
 	"testing"
 	"time"
 
-	"github.com/sirupsen/logrus"
 	"gitlab.com/SkynetLabs/skyd/skymodules"
 	"go.mongodb.org/mongo-driver/bson"
 	"go.mongodb.org/mongo-driver/mongo"
-	"go.mongodb.org/mongo-driver/mongo/options"
 	"go.sia.tech/siad/crypto"
 )
 
-<<<<<<< HEAD
-=======
-// newTestDB creates a new database for a given test's name.
-func newTestDB(dbName string) *DB {
-	// create context
-	ctx, cancel := context.WithTimeout(context.Background(), MongoDefaultTimeout)
-	defer cancel()
-
-	dbName = strings.ReplaceAll(dbName, "/", "-")
-	logger := logrus.New()
-	logger.Out = ioutil.Discard
-	db, err := NewCustomDB(ctx, "mongodb://localhost:37017", dbName, options.Credential{
-		Username: "admin",
-		Password: "aO4tV5tC1oU3oQ7u",
-	}, logger)
-	if err != nil {
-		panic(err)
-	}
-	err = db.Purge(ctx)
-	if err != nil {
-		panic(err)
-	}
-	return db
-}
-
->>>>>>> 8b42c743
 // TestDatabase runs the database unit tests.
 func TestDatabase(t *testing.T) {
 	if testing.Short() {
@@ -109,7 +80,7 @@
 	defer cancel()
 
 	// create test database
-	db := newTestDB(t.Name())
+	db := NewTestDB(ctx, t.Name())
 
 	// ping should succeed
 	err := db.Ping(ctx)
@@ -138,7 +109,7 @@
 	defer cancel()
 
 	// create test database
-	db := newTestDB(t.Name())
+	db := NewTestDB(ctx, t.Name())
 	defer func() {
 		err := db.Close(ctx)
 		if err != nil {
@@ -224,7 +195,7 @@
 	defer cancel()
 
 	// create test database
-	db := newTestDB(t.Name())
+	db := NewTestDB(ctx, t.Name())
 	defer func() {
 		err := db.Close(ctx)
 		if err != nil {
@@ -265,7 +236,7 @@
 	defer cancel()
 
 	// create test database
-	db := newTestDB(t.Name())
+	db := NewTestDB(ctx, t.Name())
 	defer func() {
 		err := db.Close(ctx)
 		if err != nil {
@@ -316,7 +287,7 @@
 	defer cancel()
 
 	// create test database
-	db := newTestDB(t.Name())
+	db := NewTestDB(ctx, t.Name())
 	defer func() {
 		err := db.Close(ctx)
 		if err != nil {
@@ -325,15 +296,9 @@
 	}()
 
 	// Add a skylink in the allow list
-<<<<<<< HEAD
 	hash := randomHash()
 	err := db.CreateAllowListedSkylink(ctx, &AllowListedSkylink{
 		Hash:           Hash{hash},
-=======
-	skylink := "_B19BtlWtjjR7AD0DDzxYanvIhZ7cxXrva5tNNxDht1kaA"
-	err := db.CreateAllowListedSkylink(ctx, &AllowListedSkylink{
-		Skylink:        skylink,
->>>>>>> 8b42c743
 		Description:    "test skylink",
 		TimestampAdded: time.Now().UTC(),
 	})
@@ -369,7 +334,7 @@
 	defer cancel()
 
 	// create test database
-	db := newTestDB(t.Name())
+	db := NewTestDB(ctx, t.Name())
 	defer func() {
 		err := db.Close(ctx)
 		if err != nil {
@@ -435,7 +400,7 @@
 	defer cancel()
 
 	// create test database
-	db := newTestDB(t.Name())
+	db := NewTestDB(ctx, t.Name())
 	defer func() {
 		err := db.Close(ctx)
 		if err != nil {
@@ -464,7 +429,6 @@
 		TimestampAdded: time.Now().UTC(),
 	})
 	db.CreateBlockedSkylink(ctx, &BlockedSkylink{
-		Skylink:        "skylink_3",
 		Hash:           HashBytes([]byte("skylink_3")),
 		Reporter:       Reporter{},
 		Tags:           []string{"tag_1"},
@@ -519,74 +483,91 @@
 	// no need to mark them as succeeded, the other unit test covers that
 }
 
-<<<<<<< HEAD
 // testHasIndex is a unit test that verifies the functionality of the hasIndex
 // helper function
 func testHasIndex(t *testing.T) {
 	// create context
-=======
+	ctx, cancel := context.WithTimeout(context.Background(), MongoDefaultTimeout)
+	defer cancel()
+
+	// create test database
+	db := NewTestDB(ctx, t.Name())
+	defer func() {
+		err := db.Close(ctx)
+		if err != nil {
+			t.Fatal(err)
+		}
+	}()
+
+	// check whether we can find an index we expect to be there
+	found, err := hasIndex(ctx, db.staticSkylinks, "hash")
+	if err != nil {
+		t.Fatal(err)
+	}
+	if !found {
+		t.Fatal("unexpected")
+	}
+
+	// check whether the output is correct for a made up index name
+	found, err = hasIndex(ctx, db.staticSkylinks, "nonexistingindexname")
+	if err != nil {
+		t.Fatal(err)
+	}
+	if found {
+		t.Fatal("unexpected")
+	}
+}
+
+// testDropIndex is a unit test that verifies the functionality of the dropIndex
+// helper function
+func testDropIndex(t *testing.T) {
+	// create context
+	ctx, cancel := context.WithTimeout(context.Background(), MongoDefaultTimeout)
+	defer cancel()
+
+	// create test database
+	db := NewTestDB(ctx, t.Name())
+	defer func() {
+		err := db.Close(ctx)
+		if err != nil {
+			t.Fatal(err)
+		}
+	}()
+
+	// check whether dropIndex errors out on an unknown index
+	dropped, err := dropIndex(ctx, db.staticSkylinks, "nonexistingindexname")
+	if err != nil {
+		t.Fatal(err)
+	}
+	if dropped {
+		t.Fatal("unexpected")
+	}
+
+	// check the output for an existing index
+	dropped, err = dropIndex(ctx, db.staticSkylinks, "hash")
+	if err != nil {
+		t.Fatal(err)
+	}
+	if !dropped {
+		t.Fatal("unexpected")
+	}
+}
+
 // testMarkInvalid is a unit test that covers the functionality of the
 // 'MarkInvalid' method on the database.
 func testMarkInvalid(t *testing.T) {
 	// create a context
->>>>>>> 8b42c743
-	ctx, cancel := context.WithTimeout(context.Background(), MongoDefaultTimeout)
-	defer cancel()
-
-	// create test database
-<<<<<<< HEAD
-	db := newTestDB(ctx, t.Name())
-	defer db.Close()
-
-	// check whether we can find an index we expect to be there
-	found, err := hasIndex(ctx, db.staticSkylinks, "hash")
-	if err != nil {
-		t.Fatal(err)
-	}
-	if !found {
-		t.Fatal("unexpected")
-	}
-
-	// check whether the output is correct for a made up index name
-	found, err = hasIndex(ctx, db.staticSkylinks, "nonexistingindexname")
-	if err != nil {
-		t.Fatal(err)
-	}
-	if found {
-		t.Fatal("unexpected")
-	}
-}
-
-// testDropIndex is a unit test that verifies the functionality of the dropIndex
-// helper function
-func testDropIndex(t *testing.T) {
-	// create context
-	ctx, cancel := context.WithTimeout(context.Background(), MongoDefaultTimeout)
-	defer cancel()
-
-	// create test database
-	db := newTestDB(ctx, t.Name())
-	defer db.Close()
-
-	// check whether dropIndex errors out on an unknown index
-	dropped, err := dropIndex(ctx, db.staticSkylinks, "nonexistingindexname")
-	if err != nil {
-		t.Fatal(err)
-	}
-	if dropped {
-		t.Fatal("unexpected")
-	}
-
-	// check the output for an existing index
-	dropped, err = dropIndex(ctx, db.staticSkylinks, "hash")
-	if err != nil {
-		t.Fatal(err)
-	}
-	if !dropped {
-		t.Fatal("unexpected")
-=======
-	db := newTestDB(t.Name())
-	defer db.Close(ctx)
+	ctx, cancel := context.WithTimeout(context.Background(), MongoDefaultTimeout)
+	defer cancel()
+
+	// create test database
+	db := NewTestDB(ctx, t.Name())
+	defer func() {
+		err := db.Close(ctx)
+		if err != nil {
+			t.Fatal(err)
+		}
+	}()
 
 	// ensure 'MarkInvalid' can handle an empty slice
 	var empty []Hash
@@ -598,7 +579,6 @@
 	// insert a regular document
 	hash := HashBytes([]byte("skylink_1"))
 	err = db.CreateBlockedSkylink(ctx, &BlockedSkylink{
-		Skylink:        "skylink_1",
 		Hash:           hash,
 		Reporter:       Reporter{},
 		Tags:           []string{"tag_1"},
@@ -648,7 +628,6 @@
 	}
 	if len(toBlock) != 0 {
 		t.Fatalf("expected 0 hashes, instead it was %v", len(toBlock))
->>>>>>> 8b42c743
 	}
 }
 
@@ -659,25 +638,6 @@
 		panic(err)
 	}
 	return
-}
-
-// newTestDB creates a new database for a given test's name.
-func newTestDB(ctx context.Context, dbName string) *DB {
-	dbName = strings.ReplaceAll(dbName, "/", "-")
-	logger := logrus.New()
-	logger.Out = ioutil.Discard
-	db, err := NewCustomDB(ctx, "mongodb://localhost:37017", dbName, options.Credential{
-		Username: "admin",
-		Password: "aO4tV5tC1oU3oQ7u",
-	}, logger)
-	if err != nil {
-		panic(err)
-	}
-	err = db.Purge(ctx)
-	if err != nil {
-		panic(err)
-	}
-	return db
 }
 
 // randomHash returns a random hash

--- conflicted
+++ resolved
@@ -4,18 +4,19 @@
 	"context"
 	"encoding/json"
 	"fmt"
+	"io/ioutil"
 	"reflect"
 	"strings"
 	"testing"
 	"time"
 
+	"github.com/sirupsen/logrus"
 	"gitlab.com/SkynetLabs/skyd/skymodules"
 	"go.mongodb.org/mongo-driver/bson"
 	"go.mongodb.org/mongo-driver/mongo"
+	"go.mongodb.org/mongo-driver/mongo/options"
 )
 
-<<<<<<< HEAD
-=======
 // newTestDB creates a new database for a given test's name.
 func newTestDB(dbName string) *DB {
 	// create context
@@ -39,7 +40,6 @@
 	return db
 }
 
->>>>>>> 011bdb49
 // TestDatabase runs the database unit tests.
 func TestDatabase(t *testing.T) {
 	if testing.Short() {
@@ -96,14 +96,9 @@
 	defer cancel()
 
 	// create test database
-<<<<<<< HEAD
-	db := NewTestDB(ctx, t.Name(), nil)
-	defer db.Close()
-=======
 	db := newTestDB(t.Name())
 
 	// ping should succeed
->>>>>>> 011bdb49
 	err := db.Ping(ctx)
 	if err != nil {
 		t.Fatal(err)
@@ -130,10 +125,6 @@
 	defer cancel()
 
 	// create test database
-<<<<<<< HEAD
-	db := NewTestDB(ctx, t.Name(), nil)
-	defer db.Close()
-=======
 	db := newTestDB(t.Name())
 	defer func() {
 		err := db.Close(ctx)
@@ -141,7 +132,6 @@
 			t.Fatal(err)
 		}
 	}()
->>>>>>> 011bdb49
 
 	// verify we assert 'Hash' is set
 	err := db.CreateBlockedSkylink(ctx, &BlockedSkylink{})
@@ -222,10 +212,6 @@
 	defer cancel()
 
 	// create test database
-<<<<<<< HEAD
-	db := NewTestDB(ctx, t.Name(), nil)
-	defer db.Close()
-=======
 	db := newTestDB(t.Name())
 	defer func() {
 		err := db.Close(ctx)
@@ -233,7 +219,6 @@
 			t.Fatal(err)
 		}
 	}()
->>>>>>> 011bdb49
 
 	// create three blocked skylinks in bulk, make sure it contains a duplicate
 	added, err := db.CreateBlockedSkylinkBulk(ctx, []BlockedSkylink{
@@ -268,10 +253,6 @@
 	defer cancel()
 
 	// create test database
-<<<<<<< HEAD
-	db := NewTestDB(ctx, t.Name(), nil)
-	defer db.Close()
-=======
 	db := newTestDB(t.Name())
 	defer func() {
 		err := db.Close(ctx)
@@ -279,7 +260,6 @@
 			t.Fatal(err)
 		}
 	}()
->>>>>>> 011bdb49
 
 	// insert two documents with the same hash (triggers duplicate key error)
 	docs := []interface{}{
@@ -324,10 +304,6 @@
 	defer cancel()
 
 	// create test database
-<<<<<<< HEAD
-	db := NewTestDB(ctx, t.Name(), nil)
-	defer db.Close()
-=======
 	db := newTestDB(t.Name())
 	defer func() {
 		err := db.Close(ctx)
@@ -335,7 +311,6 @@
 			t.Fatal(err)
 		}
 	}()
->>>>>>> 011bdb49
 
 	// Add a skylink in the allow list
 	skylink := "_B19BtlWtjjR7AD0DDzxYanvIhZ7cxXrva5tNNxDht1kaA"
@@ -376,10 +351,6 @@
 	defer cancel()
 
 	// create test database
-<<<<<<< HEAD
-	db := NewTestDB(ctx, t.Name(), nil)
-	defer db.Close()
-=======
 	db := newTestDB(t.Name())
 	defer func() {
 		err := db.Close(ctx)
@@ -387,7 +358,6 @@
 			t.Fatal(err)
 		}
 	}()
->>>>>>> 011bdb49
 
 	// ensure 'MarkSucceeded' can handle an empty slice
 	var empty []Hash
@@ -443,10 +413,6 @@
 	defer cancel()
 
 	// create test database
-<<<<<<< HEAD
-	db := NewTestDB(ctx, t.Name(), nil)
-	defer db.Close()
-=======
 	db := newTestDB(t.Name())
 	defer func() {
 		err := db.Close(ctx)
@@ -454,7 +420,6 @@
 			t.Fatal(err)
 		}
 	}()
->>>>>>> 011bdb49
 
 	// ensure 'MarkFailed' can handle an empty slice
 	var empty []Hash
@@ -542,13 +507,8 @@
 	defer cancel()
 
 	// create test database
-<<<<<<< HEAD
-	db := NewTestDB(ctx, t.Name(), nil)
-	defer db.Close()
-=======
 	db := newTestDB(t.Name())
 	defer db.Close(ctx)
->>>>>>> 011bdb49
 
 	// ensure 'MarkInvalid' can handle an empty slice
 	var empty []Hash

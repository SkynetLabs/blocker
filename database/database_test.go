package database

import (
	"context"
	"crypto/rand"
	"encoding/json"
	"fmt"
	"reflect"
	"strings"
	"testing"
	"time"

	"gitlab.com/NebulousLabs/errors"
	"gitlab.com/SkynetLabs/skyd/skymodules"
	"go.mongodb.org/mongo-driver/bson"
	"go.mongodb.org/mongo-driver/mongo"
	"go.sia.tech/siad/crypto"
)

// TestDatabase runs the database unit tests.
func TestDatabase(t *testing.T) {
	if testing.Short() {
		t.SkipNow()
	}
	t.Parallel()

	tests := []struct {
		name string
		test func(t *testing.T)
	}{

		{
			name: "BlockedHashes",
			test: testBlockedHashes,
		},

		{
			name: "CreateBlockedSkylink",
			test: testCreateBlockedSkylink,
		},
		{
			name: "CreateBlockedSkylink",
			test: testCreateBlockedSkylinkBulk,
		},
		{
			name: "IgnoreDuplicateKeyErrors",
			test: testIgnoreDuplicateKeyErrors,
		},
		{
			name: "IsAllowListedSkylink",
			test: testIsAllowListedSkylink,
		},
		{
			name: "MarkSucceeded",
			test: testMarkSucceeded,
		},
		{
			name: "MarkFailed",
			test: testMarkFailed,
		},
		{
			name: "MarkInvalid",
			test: testMarkInvalid,
		},
		{
<<<<<<< HEAD
			name: "HasIndex",
			test: testHasIndex,
		},
		{
			name: "DropIndex",
			test: testDropIndex,
=======
			name: "Ping",
			test: testPing,
>>>>>>> f631f0f5
		},
	}
	for _, test := range tests {
		t.Run(test.name, test.test)
	}
}

// testBlockedHashes tests fetching blocked hashes from the database
func testBlockedHashes(t *testing.T) {
	// create context
	ctx, cancel := context.WithTimeout(context.Background(), MongoDefaultTimeout)
	defer cancel()

	// create test database
<<<<<<< HEAD
	db := NewTestDB(ctx, t.Name())
=======
	db := newTestDB(t.Name())
	defer func() {
		err := db.Close(ctx)
		if err != nil {
			t.Fatal(err)
		}
	}()
>>>>>>> f631f0f5

	// assert there's no hash that needs to be blocked
	toBlock, err := db.HashesToBlock(ctx, time.Time{})
	if err != nil {
		t.Fatal(err)
	}
	if len(toBlock) != 0 {
		t.Fatalf("expected 0 hashes, instead it was %v", len(toBlock))
	}

	// insert a regular document
	hash := HashBytes([]byte("skylink_1"))
	err = db.CreateBlockedSkylink(ctx, &BlockedSkylink{
		Skylink:        "skylink_1",
		Hash:           hash,
		Reporter:       Reporter{},
		Tags:           []string{"tag_1"},
		TimestampAdded: time.Now().UTC(),
	})
	if err != nil {
		t.Fatal(err)
	}

	// assert there's one hash that needs to be blocked
	toBlock, err = db.HashesToBlock(ctx, time.Time{})
	if err != nil {
		t.Fatal(err)
	}
	if len(toBlock) != 1 {
		t.Fatalf("expected 1 hash, instead it was %v", len(toBlock))
	}
}

// testCreateBlockedSkylink tests creating and fetching a blocked skylink from
// the db.
func testCreateBlockedSkylink(t *testing.T) {
	// create context
	ctx, cancel := context.WithTimeout(context.Background(), MongoDefaultTimeout)
	defer cancel()

	// create test database
	db := NewTestDB(ctx, t.Name())
	defer func() {
		err := db.Close(ctx)
		if err != nil {
			t.Fatal(err)
		}
	}()

	// verify we assert 'Hash' is set
	err := db.CreateBlockedSkylink(ctx, &BlockedSkylink{})
	if err == nil || !strings.Contains(err.Error(), "missing 'Hash' property") {
		t.Fatal("expected 'missing 'Hash' property' error", err)
	}
	err = db.CreateBlockedSkylink(ctx, &BlockedSkylink{
		Hash: HashBytes([]byte("somehash")),
	})
	if err == nil || !strings.Contains(err.Error(), "missing 'TimestampAdded' property") {
		t.Fatal("expected 'missing 'TimestampAdded' property' error", err)
	}
	err = db.CreateBlockedSkylink(ctx, &BlockedSkylink{
		Hash:           HashBytes([]byte("somehash")),
		TimestampAdded: time.Now().UTC(),
	})
	if err != nil {
		t.Fatal("unexpected error", err)
	}

	// create skylink to block.
	var sl skymodules.Skylink
	err = sl.LoadString("_B19BtlWtjjR7AD0DDzxYanvIhZ7cxXrva5tNNxDht1kaA")
	if err != nil {
		t.Fatal("unexpected error", err)
	}
	hash := NewHash(sl)

	// create a blocked skylink struct
	now := time.Now().Round(time.Second).UTC()
	bsl := &BlockedSkylink{
		Hash: hash,
		Reporter: Reporter{
			Name:            "name",
			Email:           "email",
			OtherContact:    "other",
			Sub:             "sub",
			Unauthenticated: true,
		},
		Reverted:          true,
		RevertedTags:      []string{"A"},
		Tags:              []string{"B"},
		TimestampAdded:    now,
		TimestampReverted: now.AddDate(1, 1, 1),
	}
	err = db.CreateBlockedSkylink(ctx, bsl)
	if err != nil {
		t.Fatal(err)
	}

	// Fetch it again.
	fetchedSL, err := db.FindByHash(ctx, hash)
	if err != nil {
		t.Fatal(err)
	}
	if fetchedSL == nil {
		t.Fatal("should have found the skylink")
	}

	// Set the id of the fetchedSL on the sl.
	bsl.ID = fetchedSL.ID

	// Compare.
	if !reflect.DeepEqual(*bsl, *fetchedSL) {
		b1, _ := json.Marshal(*bsl)
		b2, _ := json.Marshal(*fetchedSL)
		fmt.Println(string(b1))
		fmt.Println(string(b2))
		t.Fatal("not equal")
	}
}

// testCreateBlockedSkylink tests creating blocked skylinks in bulk
func testCreateBlockedSkylinkBulk(t *testing.T) {
	// create context
	ctx, cancel := context.WithTimeout(context.Background(), MongoDefaultTimeout)
	defer cancel()

	// create test database
	db := NewTestDB(ctx, t.Name())
	defer func() {
		err := db.Close(ctx)
		if err != nil {
			t.Fatal(err)
		}
	}()

	// create three blocked skylinks in bulk, make sure it contains a duplicate
	added, err := db.CreateBlockedSkylinkBulk(ctx, []BlockedSkylink{
		{
			Hash:           HashBytes([]byte("somehash1")),
			TimestampAdded: time.Now().UTC(),
		},
		{
			Hash:           HashBytes([]byte("somehash2")),
			TimestampAdded: time.Now().UTC(),
		},
		{
			Hash:           HashBytes([]byte("somehash1")),
			TimestampAdded: time.Now().UTC(),
		},
	})

	// assert there's no error and two got added
	if err != nil {
		t.Fatal(err)
	}
	if added != 2 {
		t.Fatalf("unexpected amount of skylinks blocked, %v != 2", added)
	}
}

// testIgnoreDuplicateKeyErrors is a unit test that verifies the functionality
// of ignoreDuplicateKeyErrors
func testIgnoreDuplicateKeyErrors(t *testing.T) {
	// create context
	ctx, cancel := context.WithTimeout(context.Background(), MongoDefaultTimeout)
	defer cancel()

	// create test database
	db := NewTestDB(ctx, t.Name())
	defer func() {
		err := db.Close(ctx)
		if err != nil {
			t.Fatal(err)
		}
	}()

	// insert two documents with the same hash (triggers duplicate key error)
	docs := []interface{}{
		BlockedSkylink{
			Hash:           HashBytes([]byte("skylink_1")),
			TimestampAdded: time.Now().UTC(),
		},
		BlockedSkylink{
			Hash:           HashBytes([]byte("skylink_1")),
			TimestampAdded: time.Now().UTC(),
		},
	}
	_, err := db.staticSkylinks.InsertMany(ctx, docs)
	if err == nil {
		t.Fatal("unexpected nil error")
	}

	// assert the error got ignored because all write errors were duplicates
	if ignoreDuplicateKeyErrors(err) != nil {
		t.Fatal("unexpected error, should have ignored all duplicate key errs")
	}

	// cast the error to a bulk write exception and append an empty write error
	bwe, ok := err.(mongo.BulkWriteException)
	if !ok {
		t.Fatal("failed to cast error")
	}
	var custom mongo.BulkWriteError
	bwe.WriteErrors = append(bwe.WriteErrors, custom)

	// assert the error is not ignored, because it contained an unknown error
	err3 := ignoreDuplicateKeyErrors(bwe)
	if err3 == nil {
		t.Fatal("unexpected nil error, shouldn't have ignored the custom error we added")
	}
}

// testIsAllowListedSkylink tests the 'IsAllowListed' method on the database.
func testIsAllowListedSkylink(t *testing.T) {
	// create context
	ctx, cancel := context.WithTimeout(context.Background(), MongoDefaultTimeout)
	defer cancel()

	// create test database
	db := NewTestDB(ctx, t.Name())
	defer func() {
		err := db.Close(ctx)
		if err != nil {
			t.Fatal(err)
		}
	}()

	// Add a skylink in the allow list
	hash := randomHash()
	err := db.CreateAllowListedSkylink(ctx, &AllowListedSkylink{
		Hash:           Hash{hash},
		Description:    "test skylink",
		TimestampAdded: time.Now().UTC(),
	})
	if err != nil {
		t.Fatal(err)
	}

	// Check the result of 'IsAllowListed'
	allowListed, err := db.IsAllowListed(ctx, hash)
	if err != nil {
		t.Fatal(err)
	}
	if !allowListed {
		t.Fatal("unexpected")
	}

	// Check against a different skylink
	hash2 := randomHash()
	allowListed, err = db.IsAllowListed(ctx, hash2)
	if err != nil {
		t.Fatal(err)
	}
	if allowListed {
		t.Fatal("unexpected")
	}
}

// testMarkSucceeded is a unit test that covers the functionality of
// the 'MarkSucceeded' method on the database.
func testMarkSucceeded(t *testing.T) {
	// create context
	ctx, cancel := context.WithTimeout(context.Background(), MongoDefaultTimeout)
	defer cancel()

	// create test database
	db := NewTestDB(ctx, t.Name())
	defer func() {
		err := db.Close(ctx)
		if err != nil {
			t.Fatal(err)
		}
	}()

	// ensure 'MarkSucceeded' can handle an empty slice
	var empty []Hash
	err := db.MarkSucceeded(ctx, empty)
	if err != nil {
		t.Fatal(err)
	}

	// insert a regular document and one that was marked as failed
	err = db.CreateBlockedSkylink(ctx, &BlockedSkylink{
		Hash:           HashBytes([]byte("skylink_1")),
		Reporter:       Reporter{},
		Tags:           []string{"tag_1"},
		TimestampAdded: time.Now().UTC(),
	})
	if err != nil {
		t.Fatal(err)
	}
	err = db.CreateBlockedSkylink(ctx, &BlockedSkylink{
		Hash:           HashBytes([]byte("skylink_2")),
		Reporter:       Reporter{},
		Tags:           []string{"tag_1"},
		TimestampAdded: time.Now().UTC(),
		Failed:         true,
	})
	if err != nil {
		t.Fatal(err)
	}

	toRetry, err := db.HashesToRetry(ctx)
	if err != nil {
		t.Fatal(err)
	}
	if len(toRetry) != 1 {
		t.Fatalf("unexpected number of documents, %v != 1", len(toRetry))
	}

	err = db.MarkSucceeded(ctx, toRetry)
	if err != nil {
		t.Fatal(err)
	}

	toRetry, err = db.HashesToRetry(ctx)
	if err != nil {
		t.Fatal(err)
	}
	if len(toRetry) != 0 {
		t.Fatalf("unexpected number of documents, %v != 0", len(toRetry))
	}
}

// testMarkFailed is a unit test that covers the functionality of the
// 'MarkFailed' method on the database.
func testMarkFailed(t *testing.T) {
	// create context
	ctx, cancel := context.WithTimeout(context.Background(), MongoDefaultTimeout)
	defer cancel()

	// create test database
	db := NewTestDB(ctx, t.Name())
	defer func() {
		err := db.Close(ctx)
		if err != nil {
			t.Fatal(err)
		}
	}()

	// ensure 'MarkFailed' can handle an empty slice
	var empty []Hash
	err := db.MarkFailed(ctx, empty)
	if err != nil {
		t.Fatal(err)
	}

	// insert two regular documents and one invalid one
	err1 := db.CreateBlockedSkylink(ctx, &BlockedSkylink{
		Hash:           HashBytes([]byte("skylink_1")),
		Reporter:       Reporter{},
		Tags:           []string{"tag_1"},
		TimestampAdded: time.Now().UTC(),
	})
	err2 := db.CreateBlockedSkylink(ctx, &BlockedSkylink{
		Hash:           HashBytes([]byte("skylink_2")),
		Reporter:       Reporter{},
		Tags:           []string{"tag_1"},
		TimestampAdded: time.Now().UTC(),
	})
	err3 := db.CreateBlockedSkylink(ctx, &BlockedSkylink{
		Hash:           HashBytes([]byte("skylink_3")),
		Reporter:       Reporter{},
		Tags:           []string{"tag_1"},
		TimestampAdded: time.Now().UTC(),
		Invalid:        true,
	})
	if err := errors.Compose(err1, err2, err3); err != nil {
		t.Fatal(err)
	}

	// fetch a cursor that holds all docs
	c, err := db.staticDB.Collection(collSkylinks).Find(ctx, bson.M{})
	if err != nil {
		t.Fatal(err)
	}

	// convert it to blocked skylinks
	all := make([]BlockedSkylink, 0)
	err = c.All(ctx, &all)
	if err != nil {
		t.Fatal(err)
	}

	// check we currently have 0 failed hashes
	toRetry, err := db.HashesToRetry(ctx)
	if err != nil {
		t.Fatal(err)
	}
	if len(toRetry) != 0 {
		t.Fatalf("unexpected number of documents, %v != 0", len(toRetry))
	}

	// mark all hashes as failed
	hashes := make([]Hash, len(all))
	for i, doc := range all {
		hashes[i] = doc.Hash
	}
	err = db.MarkFailed(ctx, hashes)
	if err != nil {
		t.Fatal(err)
	}

	// check we now have 2
	toRetry, err = db.HashesToRetry(ctx)
	if err != nil {
		t.Fatal(err)
	}
	if len(toRetry) != 2 {
		t.Fatalf("unexpected number of documents, %v != 2", len(toRetry))
	}

	// the above tests asserted that both 'HashesToRetry' and 'MarkFailed' both
	// handle invalid documents properly

	// no need to mark them as succeeded, the other unit test covers that
}

// testHasIndex is a unit test that verifies the functionality of the hasIndex
// helper function
func testHasIndex(t *testing.T) {
	// create context
	ctx, cancel := context.WithTimeout(context.Background(), MongoDefaultTimeout)
	defer cancel()

	// create test database
	db := NewTestDB(ctx, t.Name())
	defer func() {
		err := db.Close(ctx)
		if err != nil {
			t.Fatal(err)
		}
	}()

	// check whether we can find an index we expect to be there
	found, err := hasIndex(ctx, db.staticSkylinks, "hash")
	if err != nil {
		t.Fatal(err)
	}
	if !found {
		t.Fatal("unexpected")
	}

	// check whether the output is correct for a made up index name
	found, err = hasIndex(ctx, db.staticSkylinks, "nonexistingindexname")
	if err != nil {
		t.Fatal(err)
	}
	if found {
		t.Fatal("unexpected")
	}
}

// testDropIndex is a unit test that verifies the functionality of the dropIndex
// helper function
func testDropIndex(t *testing.T) {
	// create context
	ctx, cancel := context.WithTimeout(context.Background(), MongoDefaultTimeout)
	defer cancel()

	// create test database
	db := NewTestDB(ctx, t.Name())
	defer func() {
		err := db.Close(ctx)
		if err != nil {
			t.Fatal(err)
		}
	}()

	// check whether dropIndex errors out on an unknown index
	dropped, err := dropIndex(ctx, db.staticSkylinks, "nonexistingindexname")
	if err != nil {
		t.Fatal(err)
	}
	if dropped {
		t.Fatal("unexpected")
	}

	// check the output for an existing index
	dropped, err = dropIndex(ctx, db.staticSkylinks, "hash")
	if err != nil {
		t.Fatal(err)
	}
	if !dropped {
		t.Fatal("unexpected")
	}
}

// testMarkInvalid is a unit test that covers the functionality of the
// 'MarkInvalid' method on the database.
func testMarkInvalid(t *testing.T) {
	// create a context
	ctx, cancel := context.WithTimeout(context.Background(), MongoDefaultTimeout)
	defer cancel()

	// create test database
	db := NewTestDB(ctx, t.Name())
	defer func() {
		err := db.Close(ctx)
		if err != nil {
			t.Fatal(err)
		}
	}()

	// ensure 'MarkInvalid' can handle an empty slice
	var empty []Hash
	err := db.MarkInvalid(ctx, empty)
	if err != nil {
		t.Fatal(err)
	}

	// insert a regular document
	hash := HashBytes([]byte("skylink_1"))
	err = db.CreateBlockedSkylink(ctx, &BlockedSkylink{
		Hash:           hash,
		Reporter:       Reporter{},
		Tags:           []string{"tag_1"},
		TimestampAdded: time.Now().UTC(),
	})
	if err != nil {
		t.Fatal(err)
	}

	// assert there's one hash that needs to be blocked
	toBlock, err := db.HashesToBlock(ctx, time.Time{})
	if err != nil {
		t.Fatal(err)
	}
	if len(toBlock) != 1 {
		t.Fatalf("expected 1 hash, instead it was %v", len(toBlock))
	}

	// assert the document is not marked as invalid
	bsl, err := db.FindByHash(ctx, hash)
	if err != nil {
		t.Fatal(err)
	}
	if bsl.Invalid {
		t.Fatal("expected invalid to be false")
	}

	// mark it as invalid
	err = db.MarkInvalid(ctx, []Hash{hash})
	if err != nil {
		t.Fatal(err)
	}

	// assert the document is marked as invalid
	bsl, err = db.FindByHash(ctx, hash)
	if err != nil {
		t.Fatal(err)
	}
	if !bsl.Invalid {
		t.Fatal("expected invalid to be true")
	}

	// assert 'HashesToBlock' excludes invalid documents
	toBlock, err = db.HashesToBlock(ctx, time.Time{})
	if err != nil {
		t.Fatal(err)
	}
	if len(toBlock) != 0 {
		t.Fatalf("expected 0 hashes, instead it was %v", len(toBlock))
	}
}

// testPing is a unit test for the database's Ping method.
func testPing(t *testing.T) {
	// create context
	ctx, cancel := context.WithTimeout(context.Background(), MongoDefaultTimeout)
	defer cancel()

	// create test database
	db := newTestDB(t.Name())

	// ping should succeed
	err := db.Ping(ctx)
	if err != nil {
		t.Fatal(err)
	}

	// close it
	err = db.Close(ctx)
	if err != nil {
		t.Fatal(err)
	}

	// ping should fail
	err = db.Ping(ctx)
	if err == nil {
		t.Fatal("should fail")
	}
}

// define a helper function to decode a skylink as string into a skylink obj
func skylinkFromString(skylink string) (sl skymodules.Skylink) {
	err := sl.LoadString(skylink)
	if err != nil {
		panic(err)
	}
	return
}

// randomHash returns a random hash
func randomHash() crypto.Hash {
	var h crypto.Hash
	rand.Read(h[:])
	return h
}<|MERGE_RESOLUTION|>--- conflicted
+++ resolved
@@ -63,17 +63,16 @@
 			test: testMarkInvalid,
 		},
 		{
-<<<<<<< HEAD
 			name: "HasIndex",
 			test: testHasIndex,
 		},
 		{
 			name: "DropIndex",
 			test: testDropIndex,
-=======
+		},
+		{
 			name: "Ping",
 			test: testPing,
->>>>>>> f631f0f5
 		},
 	}
 	for _, test := range tests {
@@ -88,17 +87,13 @@
 	defer cancel()
 
 	// create test database
-<<<<<<< HEAD
-	db := NewTestDB(ctx, t.Name())
-=======
-	db := newTestDB(t.Name())
-	defer func() {
-		err := db.Close(ctx)
-		if err != nil {
-			t.Fatal(err)
-		}
-	}()
->>>>>>> f631f0f5
+	db := NewTestDB(ctx, t.Name())
+	defer func() {
+		err := db.Close(ctx)
+		if err != nil {
+			t.Fatal(err)
+		}
+	}()
 
 	// assert there's no hash that needs to be blocked
 	toBlock, err := db.HashesToBlock(ctx, time.Time{})
@@ -112,7 +107,6 @@
 	// insert a regular document
 	hash := HashBytes([]byte("skylink_1"))
 	err = db.CreateBlockedSkylink(ctx, &BlockedSkylink{
-		Skylink:        "skylink_1",
 		Hash:           hash,
 		Reporter:       Reporter{},
 		Tags:           []string{"tag_1"},
@@ -672,7 +666,7 @@
 	defer cancel()
 
 	// create test database
-	db := newTestDB(t.Name())
+	db := NewTestDB(ctx, t.Name())
 
 	// ping should succeed
 	err := db.Ping(ctx)

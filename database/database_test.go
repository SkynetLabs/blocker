package database

import (
	"context"
	"encoding/json"
	"fmt"
	"io/ioutil"
	"reflect"
	"strings"
	"testing"
	"time"

	"github.com/sirupsen/logrus"
	"gitlab.com/SkynetLabs/skyd/skymodules"
	"go.mongodb.org/mongo-driver/bson"
	"go.mongodb.org/mongo-driver/mongo/options"
)

// newTestDB creates a new database for a given test's name.
func newTestDB(ctx context.Context, dbName string) *DB {
	dbName = strings.ReplaceAll(dbName, "/", "-")
	logger := logrus.New()
	logger.Out = ioutil.Discard
	db, err := NewCustomDB(ctx, "mongodb://localhost:37017", dbName, options.Credential{
		Username: "admin",
		Password: "aO4tV5tC1oU3oQ7u",
	}, logger)
	if err != nil {
		panic(err)
	}
	err = db.Purge(ctx)
	if err != nil {
		panic(err)
	}
	return db
}

// TestDatabase runs the database unit tests.
func TestDatabase(t *testing.T) {
	if testing.Short() {
		t.SkipNow()
	}
	t.Parallel()

	tests := []struct {
		name string
		test func(t *testing.T)
	}{
		{
			name: "Ping",
			test: testPing,
		},
		{
			name: "CreateBlockedSkylink",
			test: testCreateBlockedSkylink,
		},
		{
			name: "IsAllowListedSkylink",
			test: testIsAllowListedSkylink,
		},
		{
			name: "MarkSucceeded",
			test: testMarkSucceeded,
		},
		{
			name: "MarkFailed",
			test: testMarkFailed,
		},
		{
			name: "MarkInvalid",
			test: testMarkInvalid,
		},
	}
	for _, test := range tests {
		t.Run(test.name, test.test)
	}
}

// testPing is a unit test for the database's Ping method.
func testPing(t *testing.T) {
	// create context
	ctx, cancel := context.WithTimeout(context.Background(), MongoDefaultTimeout)
	defer cancel()

	// create test database
	db := newTestDB(ctx, t.Name())
	defer db.Close()
	err := db.Ping(ctx)
	if err != nil {
		t.Fatal(err)
	}
	err = db.staticClient.Disconnect(ctx)
	if err != nil {
		t.Fatal(err)
	}
	err = db.Ping(ctx)
	if err == nil {
		t.Fatal("should fail")
	}
}

// testCreateBlockedSkylink tests creating and fetching a blocked skylink from
// the db.
func testCreateBlockedSkylink(t *testing.T) {
	// create context
	ctx, cancel := context.WithTimeout(context.Background(), MongoDefaultTimeout)
	defer cancel()

	// create test database
	db := newTestDB(ctx, t.Name())
	defer db.Close()

	// verify we assert 'Hash' is set
	err := db.CreateBlockedSkylink(ctx, &BlockedSkylink{})
	if err == nil || !strings.Contains(err.Error(), "'hash' is not set") {
		t.Fatal("expected 'hash is not set' error", err)
	}
	err = db.CreateBlockedSkylink(ctx, &BlockedSkylink{
		Hash: HashBytes([]byte("somehash")),
	})
	if err != nil {
		t.Fatal("unexpected error", err)
	}

	// create skylink to block.
	var sl skymodules.Skylink
	err = sl.LoadString("_B19BtlWtjjR7AD0DDzxYanvIhZ7cxXrva5tNNxDht1kaA")
	if err != nil {
		t.Fatal("unexpected error", err)
	}
	hash := NewHash(sl)

	// create a blocked skylink struct
	now := time.Now().Round(time.Second).UTC()
	bsl := &BlockedSkylink{
		Hash: hash,
		Reporter: Reporter{
			Name:            "name",
			Email:           "email",
			OtherContact:    "other",
			Sub:             "sub",
			Unauthenticated: true,
		},
		Reverted:          true,
		RevertedTags:      []string{"A"},
		Skylink:           sl.String(),
		Tags:              []string{"B"},
		TimestampAdded:    now,
		TimestampReverted: now.AddDate(1, 1, 1),
	}
	err = db.CreateBlockedSkylink(ctx, bsl)
	if err != nil {
		t.Fatal(err)
	}

	// Fetch it again.
	fetchedSL, err := db.FindByHash(ctx, hash)
	if err != nil {
		t.Fatal(err)
	}
	if fetchedSL == nil {
		t.Fatal("should have found the skylink")
	}

	// Set the id of the fetchedSL on the sl.
	bsl.ID = fetchedSL.ID

	// Compare.
	if !reflect.DeepEqual(*bsl, *fetchedSL) {
		b1, _ := json.Marshal(*bsl)
		b2, _ := json.Marshal(*fetchedSL)
		fmt.Println(string(b1))
		fmt.Println(string(b2))
		t.Fatal("not equal")
	}
}

// testIsAllowListedSkylink tests the 'IsAllowListed' method on the database.
func testIsAllowListedSkylink(t *testing.T) {
	// create context
	ctx, cancel := context.WithTimeout(context.Background(), MongoDefaultTimeout)
	defer cancel()

	// create test database
	db := newTestDB(ctx, t.Name())
	defer db.Close()

	// Add a skylink in the allow list
	skylink := "_B19BtlWtjjR7AD0DDzxYanvIhZ7cxXrva5tNNxDht1kaA"
	_, err := db.staticAllowList.InsertOne(ctx, &AllowListedSkylink{
		Skylink:        skylink,
		Description:    "test skylink",
		TimestampAdded: time.Now().UTC(),
	})
	if err != nil {
		t.Fatal(err)
	}

	// Check the result of 'IsAllowListed'
	allowListed, err := db.IsAllowListed(ctx, skylink)
	if err != nil {
		t.Fatal(err)
	}
	if !allowListed {
		t.Fatal("unexpected")
	}

	// Check against a different skylink
	skylink = "ABC9BtlWtjjR7AD0DDzxYanvIhZ7cxXrva5tNNxDht1ABC"
	allowListed, err = db.IsAllowListed(ctx, skylink)
	if err != nil {
		t.Fatal(err)
	}
	if allowListed {
		t.Fatal("unexpected")
	}
}

// testMarkSucceeded is a unit test that covers the functionality of
// the 'MarkSucceeded' method on the database.
func testMarkSucceeded(t *testing.T) {
	// create context
	ctx, cancel := context.WithTimeout(context.Background(), MongoDefaultTimeout)
	defer cancel()

	// create test database
	db := newTestDB(ctx, t.Name())
	defer db.Close()

	// ensure 'MarkSucceeded' can handle an empty slice
	var empty []Hash
	err := db.MarkSucceeded(empty)
	if err != nil {
		t.Fatal(err)
	}

	// insert a regular document and one that was marked as failed
	db.staticSkylinks.InsertOne(ctx, BlockedSkylink{
		Skylink:        "skylink_1",
		Hash:           HashBytes([]byte("skylink_1")),
		Reporter:       Reporter{},
		Tags:           []string{"tag_1"},
		TimestampAdded: time.Now().UTC(),
	})
	db.staticSkylinks.InsertOne(ctx, BlockedSkylink{
		Skylink:        "skylink_2",
		Hash:           HashBytes([]byte("skylink_2")),
		Reporter:       Reporter{},
		Tags:           []string{"tag_1"},
		TimestampAdded: time.Now().UTC(),
		Failed:         true,
	})

	toRetry, err := db.HashesToRetry()
	if err != nil {
		t.Fatal(err)
	}
	if len(toRetry) != 1 {
		t.Fatalf("unexpected number of documents, %v != 1", len(toRetry))
	}

	err = db.MarkSucceeded(toRetry)
	if err != nil {
		t.Fatal(err)
	}

	toRetry, err = db.HashesToRetry()
	if err != nil {
		t.Fatal(err)
	}
	if len(toRetry) != 0 {
		t.Fatalf("unexpected number of documents, %v != 0", len(toRetry))
	}
}

// testMarkFailed is a unit test that covers the functionality of the
// 'MarkFailed' method on the database.
func testMarkFailed(t *testing.T) {
	// create context
	ctx, cancel := context.WithTimeout(context.Background(), MongoDefaultTimeout)
	defer cancel()

	// create test database
	db := newTestDB(ctx, t.Name())
	defer db.Close()

	// ensure 'MarkFailed' can handle an empty slice
	var empty []Hash
	err := db.MarkFailed(empty)
	if err != nil {
		t.Fatal(err)
	}

	// insert two regular documents and one invalid one
	db.CreateBlockedSkylink(ctx, &BlockedSkylink{
		Skylink:        "skylink_1",
		Hash:           HashBytes([]byte("skylink_1")),
		Reporter:       Reporter{},
		Tags:           []string{"tag_1"},
		TimestampAdded: time.Now().UTC(),
	})
	db.CreateBlockedSkylink(ctx, &BlockedSkylink{
		Skylink:        "skylink_2",
		Hash:           HashBytes([]byte("skylink_2")),
		Reporter:       Reporter{},
		Tags:           []string{"tag_1"},
		TimestampAdded: time.Now().UTC(),
	})
	db.CreateBlockedSkylink(ctx, &BlockedSkylink{
		Skylink:        "skylink_3",
		Hash:           HashBytes([]byte("skylink_3")),
		Reporter:       Reporter{},
		Tags:           []string{"tag_1"},
		TimestampAdded: time.Now().UTC(),
		Invalid:        true,
	})

	// fetch a cursor that holds all docs
	c, err := db.staticDB.Collection(collSkylinks).Find(db.ctx, bson.M{})
	if err != nil {
		t.Fatal(err)
	}

	// convert it to blocked skylinks
	all := make([]BlockedSkylink, 0)
	err = c.All(db.ctx, &all)
	if err != nil {
		t.Fatal(err)
	}

	// check we currently have 0 failed hashes
	toRetry, err := db.HashesToRetry()
	if err != nil {
		t.Fatal(err)
	}
	if len(toRetry) != 0 {
		t.Fatalf("unexpected number of documents, %v != 0", len(toRetry))
	}

	// mark all hashes as failed
	hashes := make([]Hash, len(all))
	for i, doc := range all {
		hashes[i] = doc.Hash
	}
	err = db.MarkFailed(hashes)
	if err != nil {
		t.Fatal(err)
	}

	// check we now have 2
	toRetry, err = db.HashesToRetry()
	if err != nil {
		t.Fatal(err)
	}
	if len(toRetry) != 2 {
		t.Fatalf("unexpected number of documents, %v != 2", len(toRetry))
	}

	// the above tests asserted that both 'HashesToRetry' and 'MarkFailed' both
	// handle invalid documents properly

	// no need to mark them as succeeded, the other unit test covers that
}

<<<<<<< HEAD
// testMarkInvalid is a unit test that covers the functionality of the
// 'MarkInvalid' method on the database.
func testMarkInvalid(t *testing.T) {
	// create context
	ctx, cancel := context.WithTimeout(context.Background(), MongoDefaultTimeout)
	defer cancel()

	// create test database
	db := newTestDB(ctx, t.Name())
	defer db.Close()

	// ensure 'MarkInvalid' can handle an empty slice
	var empty []Hash
	err := db.MarkInvalid(empty)
	if err != nil {
		t.Fatal(err)
	}

	// insert a regular document
	hash := HashBytes([]byte("skylink_1"))
	err = db.CreateBlockedSkylink(ctx, &BlockedSkylink{
		Skylink:        "skylink_1",
		Hash:           hash,
		Reporter:       Reporter{},
		Tags:           []string{"tag_1"},
		TimestampAdded: time.Now().UTC(),
	})
	if err != nil {
		t.Fatal(err)
	}

	// assert there's one hash that needs to be blocked
	toBlock, err := db.HashesToBlock(time.Time{})
	if err != nil {
		t.Fatal(err)
	}
	if len(toBlock) != 1 {
		t.Fatalf("expected 1 hash, instead it was %v", len(toBlock))
	}

	// assert the document is not marked as invalid
	bsl, err := db.FindByHash(ctx, hash)
	if err != nil {
		t.Fatal(err)
	}
	if bsl.Invalid {
		t.Fatal("expected invalid to be false")
	}

	// mark it as invalid
	err = db.MarkInvalid([]Hash{hash})
	if err != nil {
		t.Fatal(err)
	}

	// assert the document is marked as invalid
	bsl, err = db.FindByHash(ctx, hash)
	if err != nil {
		t.Fatal(err)
	}
	if !bsl.Invalid {
		t.Fatal("expected invalid to be true")
	}

	// assert 'HashesToBlock' excludes invalid documents
	toBlock, err = db.HashesToBlock(time.Time{})
	if err != nil {
		t.Fatal(err)
	}
	if len(toBlock) != 0 {
		t.Fatalf("expected 0 hashes, instead it was %v", len(toBlock))
	}
}

// testCompatTransformSkylinkToHash is a unit test that verifies the correct
// execution of the 'compatTransformSkylinkToHash' method on the database.
func testCompatTransformSkylinkToHash(t *testing.T) {
	// create context
	ctx, cancel := context.WithTimeout(context.Background(), MongoDefaultTimeout)
	defer cancel()

	// create test database
	db := newTestDB(ctx, t.Name())
	defer db.Close()

	// define a helper function to count the number of documents that the compat
	// code should run on
	countOldDocs := func() int {
		// find all documents where the skyink has to be transformed to a hash
		docs, err := db.find(ctx, bson.D{{"$and", []interface{}{
			bson.D{{"skylink", bson.M{"$exists": true}}},
			bson.D{{"$or", []interface{}{
				bson.D{{"hash", nil}},
				bson.D{{"hash", bson.M{"$exists": false}}},
				bson.D{{"hash", Hash{}}},
			}}},
		}}})
		if err != nil {
			t.Fatal(err)
		}
		return len(docs)
	}

	// assert the number of 'old' docs is 0
	numOld := countOldDocs()
	if numOld != 0 {
		t.Fatalf("unexpected amount of docs, %v != 0", numOld)
	}

	// run the compat code on an empty database
	err := db.compatTransformSkylinkToHash(ctx)
	if err != nil {
		t.Fatal("unexpected error", err)
	}

	// prepare 3 skylinks
	sl1 := skylinkFromString("BAAWi3ou51qCH24Im0ESS-5_gKg60qGIYtta-ryrl1kBnQ")
	sl2 := skylinkFromString("IABst6HgaJ0PIBMtmQ2qgH_wQlFg4bNnwAhff7DmJP6oyg")
	sl3 := skylinkFromString("IABXaRBvjDTB3RizX3RfwdCoxt2Tff1buEXhlO7b9Unn8g")

	// insert two documents with a skylink but no hash (like it was originally)
	db.staticSkylinks.InsertOne(ctx, BlockedSkylink{
		Skylink:        sl1.String(),
		Reporter:       Reporter{},
		Tags:           []string{"tag_1"},
		TimestampAdded: time.Now().UTC(),
	})
	db.staticSkylinks.InsertOne(ctx, BlockedSkylink{
		Skylink:        sl2.String(),
		Reporter:       Reporter{},
		Tags:           []string{"tag_1"},
		TimestampAdded: time.Now().Add(time.Minute).UTC(),
	})

	// insert one documents with a skylink and a hash
	db.staticSkylinks.InsertOne(ctx, BlockedSkylink{
		Skylink:        sl3.String(),
		Hash:           NewHash(sl3),
		Reporter:       Reporter{},
		Tags:           []string{"tag_1"},
		TimestampAdded: time.Now().Add(time.Hour).UTC(),
	})

	// assert the number of 'old' docs is 2
	numOld = countOldDocs()
	if numOld != 2 {
		t.Fatalf("unexpected amount of docs, %v != 2", numOld)
	}

	// run the compat code again
	err = db.compatTransformSkylinkToHash(ctx)
	if err != nil {
		t.Fatal("unexpected error", err)
	}

	// find all skylink documents, in order
	opts := options.Find()
	skylinks, err := db.find(ctx, bson.D{}, opts)
	if err != nil {
		t.Fatal(err)
	}
	if len(skylinks) != 3 {
		t.Fatalf("unexpected amount of docs, %v != 3", len(skylinks))
	}

	// assert the skylink and hash value for all documents
	sl11 := skylinkFromString(skylinks[0].Skylink)
	if sl11.String() != sl1.String() {
		t.Fatal("unexpected skylink value")
	}
	if NewHash(sl11) != skylinks[0].Hash {
		t.Fatal("unexpected hash value", NewHash(sl11), skylinks[0].Hash)
	}
	sl22 := skylinkFromString(skylinks[1].Skylink)
	if sl22.String() != sl2.String() {
		t.Fatal("unexpected skylink value")
	}
	if NewHash(sl22) != skylinks[1].Hash {
		t.Fatal("unexpected hash value")
	}
	sl33 := skylinkFromString(skylinks[2].Skylink)
	if sl33.String() != sl3.String() {
		t.Fatal("unexpected skylink value")
	}
	if NewHash(sl33) != skylinks[2].Hash {
		t.Fatal("unexpected hash value")
	}
}

=======
>>>>>>> c57c051e
// define a helper function to decode a skylink as string into a skylink obj
func skylinkFromString(skylink string) (sl skymodules.Skylink) {
	err := sl.LoadString(skylink)
	if err != nil {
		panic(err)
	}
	return
}<|MERGE_RESOLUTION|>--- conflicted
+++ resolved
@@ -362,7 +362,6 @@
 	// no need to mark them as succeeded, the other unit test covers that
 }
 
-<<<<<<< HEAD
 // testMarkInvalid is a unit test that covers the functionality of the
 // 'MarkInvalid' method on the database.
 func testMarkInvalid(t *testing.T) {
@@ -437,123 +436,6 @@
 	}
 }
 
-// testCompatTransformSkylinkToHash is a unit test that verifies the correct
-// execution of the 'compatTransformSkylinkToHash' method on the database.
-func testCompatTransformSkylinkToHash(t *testing.T) {
-	// create context
-	ctx, cancel := context.WithTimeout(context.Background(), MongoDefaultTimeout)
-	defer cancel()
-
-	// create test database
-	db := newTestDB(ctx, t.Name())
-	defer db.Close()
-
-	// define a helper function to count the number of documents that the compat
-	// code should run on
-	countOldDocs := func() int {
-		// find all documents where the skyink has to be transformed to a hash
-		docs, err := db.find(ctx, bson.D{{"$and", []interface{}{
-			bson.D{{"skylink", bson.M{"$exists": true}}},
-			bson.D{{"$or", []interface{}{
-				bson.D{{"hash", nil}},
-				bson.D{{"hash", bson.M{"$exists": false}}},
-				bson.D{{"hash", Hash{}}},
-			}}},
-		}}})
-		if err != nil {
-			t.Fatal(err)
-		}
-		return len(docs)
-	}
-
-	// assert the number of 'old' docs is 0
-	numOld := countOldDocs()
-	if numOld != 0 {
-		t.Fatalf("unexpected amount of docs, %v != 0", numOld)
-	}
-
-	// run the compat code on an empty database
-	err := db.compatTransformSkylinkToHash(ctx)
-	if err != nil {
-		t.Fatal("unexpected error", err)
-	}
-
-	// prepare 3 skylinks
-	sl1 := skylinkFromString("BAAWi3ou51qCH24Im0ESS-5_gKg60qGIYtta-ryrl1kBnQ")
-	sl2 := skylinkFromString("IABst6HgaJ0PIBMtmQ2qgH_wQlFg4bNnwAhff7DmJP6oyg")
-	sl3 := skylinkFromString("IABXaRBvjDTB3RizX3RfwdCoxt2Tff1buEXhlO7b9Unn8g")
-
-	// insert two documents with a skylink but no hash (like it was originally)
-	db.staticSkylinks.InsertOne(ctx, BlockedSkylink{
-		Skylink:        sl1.String(),
-		Reporter:       Reporter{},
-		Tags:           []string{"tag_1"},
-		TimestampAdded: time.Now().UTC(),
-	})
-	db.staticSkylinks.InsertOne(ctx, BlockedSkylink{
-		Skylink:        sl2.String(),
-		Reporter:       Reporter{},
-		Tags:           []string{"tag_1"},
-		TimestampAdded: time.Now().Add(time.Minute).UTC(),
-	})
-
-	// insert one documents with a skylink and a hash
-	db.staticSkylinks.InsertOne(ctx, BlockedSkylink{
-		Skylink:        sl3.String(),
-		Hash:           NewHash(sl3),
-		Reporter:       Reporter{},
-		Tags:           []string{"tag_1"},
-		TimestampAdded: time.Now().Add(time.Hour).UTC(),
-	})
-
-	// assert the number of 'old' docs is 2
-	numOld = countOldDocs()
-	if numOld != 2 {
-		t.Fatalf("unexpected amount of docs, %v != 2", numOld)
-	}
-
-	// run the compat code again
-	err = db.compatTransformSkylinkToHash(ctx)
-	if err != nil {
-		t.Fatal("unexpected error", err)
-	}
-
-	// find all skylink documents, in order
-	opts := options.Find()
-	skylinks, err := db.find(ctx, bson.D{}, opts)
-	if err != nil {
-		t.Fatal(err)
-	}
-	if len(skylinks) != 3 {
-		t.Fatalf("unexpected amount of docs, %v != 3", len(skylinks))
-	}
-
-	// assert the skylink and hash value for all documents
-	sl11 := skylinkFromString(skylinks[0].Skylink)
-	if sl11.String() != sl1.String() {
-		t.Fatal("unexpected skylink value")
-	}
-	if NewHash(sl11) != skylinks[0].Hash {
-		t.Fatal("unexpected hash value", NewHash(sl11), skylinks[0].Hash)
-	}
-	sl22 := skylinkFromString(skylinks[1].Skylink)
-	if sl22.String() != sl2.String() {
-		t.Fatal("unexpected skylink value")
-	}
-	if NewHash(sl22) != skylinks[1].Hash {
-		t.Fatal("unexpected hash value")
-	}
-	sl33 := skylinkFromString(skylinks[2].Skylink)
-	if sl33.String() != sl3.String() {
-		t.Fatal("unexpected skylink value")
-	}
-	if NewHash(sl33) != skylinks[2].Hash {
-		t.Fatal("unexpected hash value")
-	}
-}
-
-=======
->>>>>>> c57c051e
 // define a helper function to decode a skylink as string into a skylink obj
 func skylinkFromString(skylink string) (sl skymodules.Skylink) {
 	err := sl.LoadString(skylink)

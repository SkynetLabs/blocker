package database

import (
	"context"
	"fmt"
	"io/ioutil"
	"strings"
	"time"

	"github.com/sirupsen/logrus"
	"gitlab.com/NebulousLabs/errors"
	"go.mongodb.org/mongo-driver/bson"
	"go.mongodb.org/mongo-driver/mongo"
	"go.mongodb.org/mongo-driver/mongo/options"
	"go.mongodb.org/mongo-driver/mongo/readpref"
	"go.mongodb.org/mongo-driver/mongo/writeconcern"
	"go.sia.tech/siad/crypto"
)

const (
	// MongoDefaultTimeout is the timeout for the context used in testing
	// whenever a context is sent to mongo
	MongoDefaultTimeout = 10 * time.Minute

	// mongoIndexCreateTimeout is the timeout used when creating indices
<<<<<<< HEAD
	mongoIndexCreateTimeout = 10 * time.Minute
=======
	mongoIndexCreateTimeout = 10 * time.Second

	// mongoTestUsername is the username used for the test database.
	mongoTestUsername = "admin"

	// mongoTestPassword is the password used for the test database.
	mongoTestPassword = "aO4tV5tC1oU3oQ7u"

	// mongoTestConnString is the connection string used for the test database.
	mongoTestConnString = "mongodb://localhost:37017"
>>>>>>> 8b42c743
)

var (
	// ErrDuplicateKey is returned when an insert is attempted that violates the
	// unique constraint on a certain field.
	ErrDuplicateKey = errors.New("E11000 duplicate key")

	// ErrIndexCreateFailed is returned when an error occurred when trying to
	// ensure an index
	ErrIndexCreateFailed = errors.New("failed to create index")

	// ErrIndexDropFailed is returned when an error occurred when trying to
	// drop an index
	ErrIndexDropFailed = errors.New("failed to drop an index")

	// ErrNoDocumentsFound is returned when a database operation completes
	// successfully but it doesn't find or affect any documents.
	ErrNoDocumentsFound = errors.New("no documents")

	// ErrNoEntriesUpdated is returned when no entries were updated after an
	// update was performed.
	ErrNoEntriesUpdated = errors.New("no entries updated")

	// ErrSkylinkExists is returned when we try to add a skylink to the database
	// and it already exists there.
	ErrSkylinkExists = errors.New("skylink already exists")

	// ServerUID is a random string that uniquely identifies the server
	ServerUID string

	// True is a helper value, so we can pass a *bool to MongoDB's methods.
	True = true

	// dbName defines the name of the database this service uses
	dbName = "blocker"

	// collSkylinks defines the name of the skylinks collection
	collSkylinks = "skylinks"

	// collAllowlist defines the name of the allowlist collection
	collAllowlist = "allowlist"
<<<<<<< HEAD

	// collLatestBlockTimestamps collLatestBlockTimestamps
	collLatestBlockTimestamps = "latest_block_timestamps"
=======
>>>>>>> 8b42c743
)

// DB holds a connection to the database, as well as helpful shortcuts to
// collections and utilities.
//
// NOTE: update the 'Purge' method when adding new collections
type DB struct {
	staticClient    *mongo.Client
	staticDB        *mongo.Database
	staticAllowList *mongo.Collection
	staticSkylinks  *mongo.Collection
	staticLogger    *logrus.Logger
}

// New creates a new database connection.
func New(ctx context.Context, uri string, creds options.Credential, logger *logrus.Logger) (*DB, error) {
	return NewCustomDB(ctx, uri, dbName, creds, logger)
}

// NewCustomDB creates a new database connection to a database with a custom
// name.
func NewCustomDB(ctx context.Context, uri string, dbName string, creds options.Credential, logger *logrus.Logger) (*DB, error) {
	if ctx == nil {
		return nil, errors.New("no context provided")
	}
	if logger == nil {
		return nil, errors.New("no logger provided")
	}

	// Prepare the options for connecting to the db.
	opts := options.Client().
		ApplyURI(uri).
		SetAuth(creds).
		SetReadPreference(readpref.Primary()).
		SetWriteConcern(writeconcern.New(
			writeconcern.WMajority(),
			writeconcern.WTimeout(time.Second*30),
		)).
		SetCompressors([]string{"zstd,zlib,snappy"})

	c, err := mongo.NewClient(opts)
	if err != nil {
		return nil, errors.AddContext(err, "failed to create a new db client")
	}
	err = c.Connect(ctx)
	if err != nil {
		return nil, errors.AddContext(err, "failed to connect to db")
	}

	// Ensure the database schema
	db := c.Database(dbName)
	err = ensureDBSchema(ctx, db, logger)
	if err != nil && errors.Contains(err, ErrIndexCreateFailed) {
		// We do not error out if we failed to ensure the existence of an index.
		// It is definitely an issue that should be looked into, which is why we
		// tag it as [CRITICAL], but seeing as the blocker will work the same
		// without the index it's no reason to prevent it from running.
		logger.Errorf(`[CRITICAL] failed to ensure DB schema, err: %v`, err)
	} else if err != nil {
		return nil, err
	}

	// Define the database
	cdb := &DB{
		staticClient:    c,
		staticDB:        db,
		staticAllowList: db.Collection(collAllowlist),
		staticSkylinks:  db.Collection(collSkylinks),
		staticLogger:    logger,
	}

	return cdb, nil
}

// NewTestDB returns a test database, the database gets purged and on error we
// panic.
func NewTestDB(ctx context.Context, dbName string, logger *logrus.Logger) *DB {
	// create a discard logger if the caller did not pass one
	if logger == nil {
		logger = logrus.New()
		logger.Out = ioutil.Discard
	}

	// create the database, we swap out slashes for underscores so callers can
	// easily pass t.Name()
	dbName = strings.Replace(dbName, "/", "_", -1)
	db, err := NewCustomDB(ctx, mongoTestConnString, dbName, options.Credential{
		Username: mongoTestUsername,
		Password: mongoTestPassword,
	}, logger)
	if err != nil {
		panic(err)
	}

	// create a context with timeout and purge the database
	ctx, cancel := context.WithTimeout(ctx, MongoDefaultTimeout)
	defer cancel()
	err = db.Purge(ctx)
	if err != nil {
		panic(err)
	}

	return db
}

// BlockedHashes allows to pass a skip and limit parameter and returns an array
// of blocked hashes alongside a boolean that indicates whether there's more
// documents after the current 'page'.
func (db *DB) BlockedHashes(ctx context.Context, sort, skip, limit int) ([]BlockedSkylink, bool, error) {
	// configure the options
	opts := options.Find()
	opts.SetSkip(int64(skip))
	opts.SetLimit(int64(limit + 1))
	opts.SetSort(bson.D{{"timestamp_added", sort}})

	// fetch the documents
	docs, err := db.find(ctx, bson.M{"invalid": bson.M{"$ne": true}}, opts)
	if err != nil {
		return nil, false, err
	}

	// we have done the find with "limit+1" because that allows us to return
	// whether there are "more" documents after the given offset, we however do
	// not want to return this document, but instead return 'true' if it existed
	if len(docs) > int(limit) {
		return docs[:limit], true, nil
	}
	return docs, false, nil
}

// Close disconnects the db.
func (db *DB) Close(ctx context.Context) error {
	return db.staticClient.Disconnect(ctx)
}

// CreateBlockedSkylink creates a new skylink. If the skylink already exists it
// returns ErrSkylinkExists.
func (db *DB) CreateBlockedSkylink(ctx context.Context, skylink *BlockedSkylink) error {
	// Ensure the given object has all required properties set
	err := skylink.Validate()
	if err != nil {
		return errors.AddContext(err, "unexpected blocked skylink")
	}

	// Insert the skylink
	_, err = db.staticSkylinks.InsertOne(ctx, skylink)
	if isDuplicateKey(err) {
		return ErrSkylinkExists
	}
	if err != nil {
		db.staticLogger.Debugf("CreateBlockedSkylink: mongodb error '%v'", err)
		return err
	}
	return nil
}

// CreateBlockedSkylinkBulk creates new blocked skylinks in bulk. It returns the
// number of created entries.
func (db *DB) CreateBlockedSkylinkBulk(ctx context.Context, skylinks []BlockedSkylink) (int, error) {
	// Convenience variables
	logger := db.staticLogger

	// Ensure all required properties are set on the given blocked skylinks
	for _, skylink := range skylinks {
		err := skylink.Validate()
		if err != nil {
			return 0, errors.AddContext(err, "unexpected blocked skylink")
		}
	}

	// Convert the given array to an interface array
	docs := make([]interface{}, len(skylinks))
	for i, doc := range skylinks {
		docs[i] = doc
	}

	// Create insert options, we set ordered to false to ensure a single write
	// failure doesn't prevent the other writes from going through. We need this
	// because we expect duplicates and want to simply ignore them.
	opts := options.InsertMany()
	opts.SetOrdered(false)

	// Insert all objects in the database
	res, err := db.staticSkylinks.InsertMany(ctx, docs, opts)

	// Handle the error, we want to ignore all duplicate key errors
	err = ignoreDuplicateKeyErrors(err)
	if err != nil {
		logger.Debugf("CreateBlockedSkylinkBulk: mongodb error '%v'", err)
		return 0, err
	}

	return len(res.InsertedIDs), nil
}

// CreateAllowListedSkylink creates a new allowlisted skylink. If the skylink
// already exists it does nothing and returns without failure.
func (db *DB) CreateAllowListedSkylink(ctx context.Context, skylink *AllowListedSkylink) error {
	// insert the skylink
	_, err := db.staticAllowList.InsertOne(ctx, skylink)
	if err != nil && !isDuplicateKey(err) {
		return err
	}
	return nil
}

// FindByHash fetches the DB record that corresponds to the given hash
// from the database.
func (db *DB) FindByHash(ctx context.Context, hash Hash) (*BlockedSkylink, error) {
	return db.findOne(ctx, bson.M{"hash": hash.String()})
}

// IsAllowListed returns whether the given skylink is on the allow list.
func (db *DB) IsAllowListed(ctx context.Context, hash crypto.Hash) (bool, error) {
	res := db.staticAllowList.FindOne(ctx, bson.M{"hash": hash.String()})
	if isDocumentNotFound(res.Err()) {
		return false, nil
	}
	if res.Err() != nil {
		return false, res.Err()
	}
	return true, nil
}

// MarkFailed will mark the given documents as failed
func (db *DB) MarkFailed(ctx context.Context, hashes []Hash) error {
	return db.updateFailedFlag(ctx, hashes, true)
}

// MarkInvalid will mark the given documents as invalid
func (db *DB) MarkInvalid(ctx context.Context, hashes []Hash) error {
	// return early if no hashes were given
	if len(hashes) == 0 {
		return nil
	}

	// create the filter
	filter := bson.M{
		"hash": bson.M{"$in": hashes},
	}

	// define the update
	update := bson.M{
		"$set": bson.M{
			"invalid": True,
		},
	}

	// perform the update
	collSkylinks := db.staticDB.Collection(collSkylinks)
	_, err := collSkylinks.UpdateMany(ctx, filter, update)
	return err
}

// MarkSucceeded will toggle the failed flag for all documents in the given
// list of hashes that are currently marked as failed.
func (db *DB) MarkSucceeded(ctx context.Context, hashes []Hash) error {
	return db.updateFailedFlag(ctx, hashes, false)
}

// Ping sends a ping command to verify that the client can connect to the DB and
// specifically to the primary.
func (db *DB) Ping(ctx context.Context) error {
	return db.staticDB.Client().Ping(ctx, readpref.Primary())
}

// Purge deletes all documents from all collections in the database
//
// NOTE: this function should never be called in production and should only be
// used for testing purposes
func (db *DB) Purge(ctx context.Context) error {
	_, err := db.staticSkylinks.DeleteMany(ctx, bson.D{})
	if err != nil {
		return errors.AddContext(err, "failed to purge skylinks collection")
	}
	_, err = db.staticAllowList.DeleteMany(ctx, bson.D{})
	if err != nil {
		return errors.AddContext(err, "failed to purge allowlist collection")
	}
	return nil
}

// HashesToBlock sweeps the database for unblocked hashes after the given
// timestamp.
func (db *DB) HashesToBlock(ctx context.Context, from time.Time) ([]Hash, error) {
	// NOTE: $ne: true is not the same as $eq: false
	filter := bson.M{
		"timestamp_added": bson.M{"$gte": from},
		"failed":          bson.M{"$ne": true},
		"invalid":         bson.M{"$ne": true},
	}
	opts := options.Find()
	opts.SetProjection(bson.D{{"hash", 1}})

	docs, err := db.find(ctx, filter, opts)
	if err != nil {
		return nil, err
	}

	// Extract the hashes
	hashes := make([]Hash, len(docs))
	for i, doc := range docs {
		hashes[i] = doc.Hash
	}
	return hashes, nil
}

// HashesToRetry returns all hashes that failed to get blocked the first time
// around. This is a retry mechanism to ensure we keep retrying to block those
// hashes, but at the same try 'unblock' the main block loop in order for it
// to run smoothly.
func (db *DB) HashesToRetry(ctx context.Context) ([]Hash, error) {
	// NOTE: $ne: true is not the same as $eq: false
	filter := bson.M{
		"failed":  bson.M{"$eq": true},
		"invalid": bson.M{"$ne": true},
	}
	opts := options.Find()
	opts.SetProjection(bson.D{{"hash", 1}})

	docs, err := db.find(ctx, filter, opts)
	if err != nil {
		return nil, err
	}

	// Extract the hashes
	hashes := make([]Hash, len(docs))
	for i, doc := range docs {
		hashes[i] = doc.Hash
	}
	return hashes, nil
}

// find wraps the `Find` function on the Skylinks collection and returns an
// array of decoded blocked skylink objects
func (db *DB) find(ctx context.Context, filter interface{},
	opts ...*options.FindOptions) ([]BlockedSkylink, error) {
	c, err := db.staticDB.Collection(collSkylinks).Find(ctx, filter, opts...)
	if isDocumentNotFound(err) {
		return nil, nil
	}
	if err != nil {
		return nil, err
	}

	list := make([]BlockedSkylink, 0)
	err = c.All(ctx, &list)
	if err != nil {
		return nil, err
	}
	return list, nil
}

// findOne wraps the `FindOne` function on the Skylinks collection and returns
// a decoded blocked skylink object
func (db *DB) findOne(ctx context.Context, filter interface{},
	opts ...*options.FindOneOptions) (*BlockedSkylink, error) {
	sr := db.staticDB.Collection(collSkylinks).FindOne(ctx, filter, opts...)
	if isDocumentNotFound(sr.Err()) {
		return nil, nil
	}
	if sr.Err() != nil {
		return nil, sr.Err()
	}

	var sl BlockedSkylink
	err := sr.Decode(&sl)
	if err != nil {
		return nil, err
	}
	return &sl, nil
}

// updateFailedFlag is a helper method that updates the failed flag on the
// documents that correspond with the skylinks in the given array.
func (db *DB) updateFailedFlag(ctx context.Context, hashes []Hash, failed bool) error {
	// return early if no hashes were given
	if len(hashes) == 0 {
		return nil
	}

	// create the filter, make sure to specify currently unblocked skylinks
	filter := bson.M{
		"hash":   bson.M{"$in": hashes},
		"failed": bson.M{"$eq": !failed},

		// just to be on the safe side we ensure we never update invalid
		// documents, the filters that fetch documents do this as well so this
		// is only here to keep the database as clean as possible
		"invalid": bson.M{"$eq": false},
	}

	// define the update
	update := bson.M{
		"$set": bson.M{
			"failed": failed,
		},
	}

	// perform the update
	collSkylinks := db.staticDB.Collection(collSkylinks)
	_, err := collSkylinks.UpdateMany(ctx, filter, update)
	return err
}

// ignoreDuplicateKeyErrors takes an error, if that error is a mongo
// BulkWriteException, it will loop through the write errors and ignore
// duplicate key errors. If all write errors were duplicate key errors, this
// function returns nil, otherwise it simply returns the given error.
func ignoreDuplicateKeyErrors(err error) error {
	if err == nil {
		return nil
	}

	// check whether the given error is a BulkWriteException, if it's not simply
	// return the error
	bWriteErr, ok := err.(mongo.BulkWriteException)
	if !ok {
		return err
	}

	// loop over all write errors, ignore the duplicate key errors, if all write
	// errors are duplicate key errors we want to ignore the bulk write error
	// all together
	for _, bWriteError := range bWriteErr.WriteErrors {
		if !isDuplicateKey(bWriteError) {
			return err
		}
	}
	return nil
}

// ensureDBSchema checks that we have all collections and indexes we need and
// creates them if needed.
// See https://docs.mongodb.com/manual/indexes/
// See https://docs.mongodb.com/manual/core/index-unique/
func ensureDBSchema(ctx context.Context, db *mongo.Database, log *logrus.Logger) error {
	// schema defines a mapping between a collection name and the indexes that
	// must exist for that collection.
	schema := map[string][]mongo.IndexModel{
		collAllowlist: {
			{
				Keys:    bson.D{{"hash", 1}},
				Options: options.Index().SetName("hash").SetUnique(true),
			},
			{
				Keys:    bson.D{{"timestamp_added", 1}},
				Options: options.Index().SetName("timestamp_added"),
			},
		},
		collSkylinks: {
			{
				Keys:    bson.D{{"hash", 1}},
				Options: options.Index().SetName("hash").SetUnique(true),
			},
			{
				Keys:    bson.D{{"timestamp_added", 1}},
				Options: options.Index().SetName("timestamp_added"),
			},
			{
				Keys:    bson.D{{"failed", 1}},
				Options: options.Index().SetName("failed"),
			},
			{
				Keys:    bson.D{{"invalid", 1}},
				Options: options.Index().SetName("invalid"),
			},
		},
	}

	// build the options
	opts := options.CreateIndexes()
	opts.SetMaxTime(mongoIndexCreateTimeout)
	opts.SetCommitQuorumString("majority") // defaults to all

	// ensure all collections and indices exist
	var createErr error
	for collName, models := range schema {
		coll, err := ensureCollection(ctx, db, collName)
		if err != nil {
			// no need to continue if ensuring a collection fails
			return err
		}

		iv := coll.Indexes()
		names, err := iv.CreateMany(ctx, models, opts)
		if err != nil {
			// if the index creation fails, compose the error but continue to
			// try and ensure the rest of the database schema
			createErr = errors.Compose(createErr, errors.AddContext(err, fmt.Sprintf("collection '%v'", collName)))
			continue
		}

		log.Debugf("Ensured index exists: %v | %v", collName, names)
	}
	if createErr != nil {
		createErr = errors.Compose(createErr, ErrIndexCreateFailed)
	}

	// drop the old indices on 'skylink'
	_, err1 := dropIndex(ctx, db.Collection(collAllowlist), "skylink")
	_, err2 := dropIndex(ctx, db.Collection(collSkylinks), "skylink")
	dropErr := errors.Compose(err1, err2)
	if dropErr != nil {
		dropErr = errors.Compose(dropErr, ErrIndexDropFailed)
	}

	return errors.Compose(createErr, dropErr)
}

// dropIndex is a helper function that drops the index with given name on the
// given collection
func dropIndex(ctx context.Context, coll *mongo.Collection, indexName string) (bool, error) {
	hasIndex, err := hasIndex(ctx, coll, indexName)
	if err != nil {
		return false, err
	}

	if !hasIndex {
		return false, nil
	}

	_, err = coll.Indexes().DropOne(ctx, indexName)
	if err != nil {
		return false, err
	}

	return true, nil
}

// hasIndex is a helper function that returns true if the given collection has
// an index with given name
func hasIndex(ctx context.Context, coll *mongo.Collection, indexName string) (bool, error) {
	idxs := coll.Indexes()

	cur, err := idxs.List(ctx)
	if err != nil {
		return false, err
	}

	var result []bson.M
	err = cur.All(ctx, &result)
	if err != nil {
		return false, err
	}

	found := false
	for _, v := range result {
		for k, v1 := range v {
			if k == "name" && v1 == indexName {
				found = true
			}
		}
	}
	return found, nil
}

// ensureCollection gets the given collection from the
// database and creates it if it doesn't exist.
func ensureCollection(ctx context.Context, db *mongo.Database, collName string) (*mongo.Collection, error) {
	coll := db.Collection(collName)
	if coll == nil {
		err := db.CreateCollection(ctx, collName)
		if err != nil {
			return nil, err
		}
		coll = db.Collection(collName)
		if coll == nil {
			return nil, errors.New("failed to create collection " + collName)
		}
	}
	return coll, nil
}

// isDocumentNotFound is a helper function that returns whether the given error
// contains the mongo documents not found error message.
func isDocumentNotFound(err error) bool {
	if err == nil {
		return false
	}
	return strings.Contains(err.Error(), ErrNoDocumentsFound.Error())
}

// isDuplicateKey is a helper function that returns whether the given error
// contains the mongo duplicate key error message.
func isDuplicateKey(err error) bool {
	if err == nil {
		return false
	}
	return strings.Contains(err.Error(), ErrDuplicateKey.Error())
}<|MERGE_RESOLUTION|>--- conflicted
+++ resolved
@@ -23,10 +23,7 @@
 	MongoDefaultTimeout = 10 * time.Minute
 
 	// mongoIndexCreateTimeout is the timeout used when creating indices
-<<<<<<< HEAD
 	mongoIndexCreateTimeout = 10 * time.Minute
-=======
-	mongoIndexCreateTimeout = 10 * time.Second
 
 	// mongoTestUsername is the username used for the test database.
 	mongoTestUsername = "admin"
@@ -36,7 +33,6 @@
 
 	// mongoTestConnString is the connection string used for the test database.
 	mongoTestConnString = "mongodb://localhost:37017"
->>>>>>> 8b42c743
 )
 
 var (
@@ -78,12 +74,6 @@
 
 	// collAllowlist defines the name of the allowlist collection
 	collAllowlist = "allowlist"
-<<<<<<< HEAD
-
-	// collLatestBlockTimestamps collLatestBlockTimestamps
-	collLatestBlockTimestamps = "latest_block_timestamps"
-=======
->>>>>>> 8b42c743
 )
 
 // DB holds a connection to the database, as well as helpful shortcuts to
@@ -160,12 +150,10 @@
 
 // NewTestDB returns a test database, the database gets purged and on error we
 // panic.
-func NewTestDB(ctx context.Context, dbName string, logger *logrus.Logger) *DB {
-	// create a discard logger if the caller did not pass one
-	if logger == nil {
-		logger = logrus.New()
-		logger.Out = ioutil.Discard
-	}
+func NewTestDB(ctx context.Context, dbName string) *DB {
+	// create a discard logger
+	logger := logrus.New()
+	logger.Out = ioutil.Discard
 
 	// create the database, we swap out slashes for underscores so callers can
 	// easily pass t.Name()
@@ -197,7 +185,7 @@
 	opts := options.Find()
 	opts.SetSkip(int64(skip))
 	opts.SetLimit(int64(limit + 1))
-	opts.SetSort(bson.D{{"timestamp_added", sort}})
+	opts.SetSort(bson.M{"timestamp_added": sort})
 
 	// fetch the documents
 	docs, err := db.find(ctx, bson.M{"invalid": bson.M{"$ne": true}}, opts)
@@ -376,7 +364,7 @@
 		"invalid":         bson.M{"$ne": true},
 	}
 	opts := options.Find()
-	opts.SetProjection(bson.D{{"hash", 1}})
+	opts.SetProjection(bson.M{"hash": 1})
 
 	docs, err := db.find(ctx, filter, opts)
 	if err != nil {
@@ -402,7 +390,7 @@
 		"invalid": bson.M{"$ne": true},
 	}
 	opts := options.Find()
-	opts.SetProjection(bson.D{{"hash", 1}})
+	opts.SetProjection(bson.M{"hash": 1})
 
 	docs, err := db.find(ctx, filter, opts)
 	if err != nil {
@@ -526,29 +514,29 @@
 	schema := map[string][]mongo.IndexModel{
 		collAllowlist: {
 			{
-				Keys:    bson.D{{"hash", 1}},
+				Keys:    bson.M{"hash": 1},
 				Options: options.Index().SetName("hash").SetUnique(true),
 			},
 			{
-				Keys:    bson.D{{"timestamp_added", 1}},
+				Keys:    bson.M{"timestamp_added": 1},
 				Options: options.Index().SetName("timestamp_added"),
 			},
 		},
 		collSkylinks: {
 			{
-				Keys:    bson.D{{"hash", 1}},
+				Keys:    bson.M{"hash": 1},
 				Options: options.Index().SetName("hash").SetUnique(true),
 			},
 			{
-				Keys:    bson.D{{"timestamp_added", 1}},
+				Keys:    bson.M{"timestamp_added": 1},
 				Options: options.Index().SetName("timestamp_added"),
 			},
 			{
-				Keys:    bson.D{{"failed", 1}},
+				Keys:    bson.M{"failed": 1},
 				Options: options.Index().SetName("failed"),
 			},
 			{
-				Keys:    bson.D{{"invalid", 1}},
+				Keys:    bson.M{"invalid": 1},
 				Options: options.Index().SetName("invalid"),
 			},
 		},

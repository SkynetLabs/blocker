--- conflicted
+++ resolved
@@ -9,7 +9,6 @@
 	"github.com/sirupsen/logrus"
 	"gitlab.com/NebulousLabs/errors"
 	"go.mongodb.org/mongo-driver/bson"
-	"go.mongodb.org/mongo-driver/bson/primitive"
 	"go.mongodb.org/mongo-driver/mongo"
 	"go.mongodb.org/mongo-driver/mongo/options"
 	"go.mongodb.org/mongo-driver/mongo/readpref"
@@ -357,92 +356,6 @@
 	return nil
 }
 
-<<<<<<< HEAD
-// compatTransformSkylinkToHash is some compat code that transforms skylinks in
-// the database to hashes. Skylinks should not be persisted in their plain form
-// in the database.
-func (db *DB) compatTransformSkylinkToHash(ctx context.Context) error {
-	skylinks := db.staticDB.Collection(collSkylinks)
-
-	// define an inline type that defines a legacy mongo document with skylink
-	type blockedSkylinkCompat struct {
-		ID      primitive.ObjectID `bson:"_id,omitempty"`
-		Skylink string             `bson:"skylink"`
-	}
-
-	// define a filter that matches documents with skylink and no hash
-	filter := bson.D{{"$and", []interface{}{
-		bson.D{{"skylink", bson.M{"$exists": true}}},
-		bson.D{{"$or", []interface{}{
-			bson.D{{"hash", nil}},
-			bson.D{{"hash", bson.M{"$exists": false}}},
-			bson.D{{"hash", Hash{}}},
-		}}},
-	}}}
-
-	// find all documents where the skyink has to be transformed to a hash
-	c, err := skylinks.Find(ctx, filter)
-	if isDocumentNotFound(err) {
-		return nil
-	}
-	if err != nil {
-		return errors.AddContext(err, "failed fetching documents that need to be transformed to having hashes instead of skylinks")
-	}
-
-	// hydrate the cursor into a list of compat objects
-	docs := make([]blockedSkylinkCompat, 0)
-	err = c.All(db.ctx, &docs)
-	if err != nil {
-		return errors.AddContext(err, "failed hydrating the cursor of documents into compat objects")
-	}
-
-	// return if no docs need to be transformed
-	if len(docs) == 0 {
-		return nil
-	}
-
-	// range over the documents and try to set the hash property on each one
-	for _, doc := range docs {
-		var sl skymodules.Skylink
-		err := sl.LoadString(doc.Skylink)
-		if err != nil {
-			// should be impossible
-			db.staticLogger.Errorf("failed to decode Skylink '%v'", doc.Skylink)
-			continue
-		}
-
-		// sanity check the skylink is not a v2 skylink, we can't update that
-		// document because it is illegal to call 'MerkleRoot' on a v2 skylink,
-		// the database should not contain v2 skylinks in the Skylink field
-		if sl.IsSkylinkV2() {
-			db.staticLogger.Errorf("failed to convert document with Skylink '%v', which is a v2 skylink", doc.Skylink)
-			continue
-		}
-
-		// define a filter that matches this precise document, ensuring the hash
-		// is unset, seeing as this code might be running concurrently, it might
-		// have been updated by another process in the mean time
-		filter = bson.D{{"$and", []interface{}{
-			bson.D{{"_id", doc.ID}},
-			bson.D{{"$or", []interface{}{
-				bson.D{{"hash", nil}},
-				bson.D{{"hash", bson.M{"$exists": false}}},
-				bson.D{{"hash", Hash{}}},
-			}}},
-		}}}
-		value := bson.M{"$set": bson.M{"hash": NewHash(sl)}}
-		_, err = skylinks.UpdateOne(ctx, filter, value)
-		if err != nil {
-			db.staticLogger.Errorf("failed to update hash of document with ID '%v', err %v", doc.ID, err)
-			continue
-		}
-	}
-
-	return nil
-}
-
-=======
->>>>>>> f829509a
 // find wraps the `Find` function on the Skylinks collection and returns an
 // array of decoded blocked skylink objects
 func (db *DB) find(ctx context.Context, filter interface{},

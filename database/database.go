package database

import (
	"context"
	"fmt"
	"strings"
	"time"

	"github.com/sirupsen/logrus"
	"gitlab.com/NebulousLabs/errors"
	"go.mongodb.org/mongo-driver/bson"
	"go.mongodb.org/mongo-driver/mongo"
	"go.mongodb.org/mongo-driver/mongo/options"
	"go.mongodb.org/mongo-driver/mongo/readpref"
	"go.mongodb.org/mongo-driver/mongo/writeconcern"
)

const (
	// MongoDefaultTimeout is the timeout for the context used in testing
	// whenever a context is sent to mongo
	MongoDefaultTimeout = time.Minute

	// mongoIndexCreateTimeout is the timeout used when creating indices
	mongoIndexCreateTimeout = 10 * time.Second
)

var (
	// ErrDuplicateKey is returned when an insert is attempted that violates the
	// unique constraint on a certain field.
	ErrDuplicateKey = errors.New("E11000 duplicate key")

	// ErrIndexCreateFailed is returned when an error occurred when trying to
	// ensure an index
	ErrIndexCreateFailed = errors.New("failed to create index")

	// ErrNoDocumentsFound is returned when a database operation completes
	// successfully but it doesn't find or affect any documents.
	ErrNoDocumentsFound = errors.New("no documents")

	// ErrNoEntriesUpdated is returned when no entries were updated after an
	// update was performed.
	ErrNoEntriesUpdated = errors.New("no entries updated")

	// ErrSkylinkExists is returned when we try to add a skylink to the database
	// and it already exists there.
	ErrSkylinkExists = errors.New("skylink already exists")

	// ServerUID is a random string that uniquely identifies the server
	ServerUID string

	// True is a helper value, so we can pass a *bool to MongoDB's methods.
	True = true

	// dbName defines the name of the database this service uses
	dbName = "blocker"

	// collSkylinks defines the name of the skylinks collection
	collSkylinks = "skylinks"
	// collAllowlist defines the name of the allowlist collection
	collAllowlist = "allowlist"
)

// DB holds a connection to the database, as well as helpful shortcuts to
// collections and utilities.
//
// NOTE: update the 'Purge' method when adding new collections
type DB struct {
	ctx             context.Context
	staticClient    *mongo.Client
	staticDB        *mongo.Database
	staticAllowList *mongo.Collection
	staticSkylinks  *mongo.Collection
	staticLogger    *logrus.Logger
}

// New creates a new database connection.
func New(ctx context.Context, uri string, creds options.Credential, logger *logrus.Logger) (*DB, error) {
	return NewCustomDB(ctx, uri, dbName, creds, logger)
}

// NewCustomDB creates a new database connection to a database with a custom
// name.
func NewCustomDB(ctx context.Context, uri string, dbName string, creds options.Credential, logger *logrus.Logger) (*DB, error) {
	if ctx == nil {
		return nil, errors.New("no context provided")
	}
	if logger == nil {
		return nil, errors.New("no logger provided")
	}

	// Define a new context with a timeout to handle the database setup.
	dbCtx, cancel := context.WithTimeout(ctx, MongoDefaultTimeout)
	defer cancel()

	// Prepare the options for connecting to the db.
	opts := options.Client().
		ApplyURI(uri).
		SetAuth(creds).
		SetReadPreference(readpref.Primary()).
		SetWriteConcern(writeconcern.New(
			writeconcern.WMajority(),
			writeconcern.WTimeout(time.Second*30),
		)).
		SetCompressors([]string{"zstd,zlib,snappy"})

	c, err := mongo.NewClient(opts)
	if err != nil {
		return nil, errors.AddContext(err, "failed to create a new db client")
	}
	err = c.Connect(dbCtx)
	if err != nil {
		return nil, errors.AddContext(err, "failed to connect to db")
	}

	// Ensure the database schema
	db := c.Database(dbName)
	err = ensureDBSchema(dbCtx, db, logger)
	if err != nil && errors.Contains(err, ErrIndexCreateFailed) {
		// We do not error out if we failed to ensure the existence of an index.
		// It is definitely an issue that should be looked into, which is why we
		// tag it as [CRITICAL], but seeing as the blocker will work the same
		// without the index it's no reason to prevent it from running.
		logger.Errorf(`[CRITICAL] failed to ensure DB schema, err: %v`, err)
	} else if err != nil {
		return nil, err
	}

	// Define the database
	cdb := &DB{
		ctx:             ctx,
		staticClient:    c,
		staticDB:        db,
		staticAllowList: db.Collection(collAllowlist),
		staticSkylinks:  db.Collection(collSkylinks),
		staticLogger:    logger,
	}

	return cdb, nil
}

// BlockedHashes allows to pass a skip and limit parameter and returns an array
// of blocked hashes alongside a boolean that indicates whether there's more
// documents after the current 'page'.
func (db *DB) BlockedHashes(sort, skip, limit int) ([]BlockedSkylink, bool, error) {
	// configure the options
	opts := options.Find()
	opts.SetSkip(int64(skip))
	opts.SetLimit(int64(limit + 1))
	opts.SetSort(bson.D{{"timestamp_added", sort}})

	// fetch the documents
	docs, err := db.find(db.ctx, bson.M{"invalid": bson.M{"$ne": true}}, opts)
	if err != nil {
		return nil, false, err
	}

	// we have done the find with "limit+1" because that allows us to return
	// whether there are "more" documents after the given offset, we however do
	// not want to return this document, but instead return 'true' if it existed
	if len(docs) > int(limit) {
		return docs[:limit], true, nil
	}
	return docs, false, nil
}

// Close disconnects the db.
func (db *DB) Close() error {
	ctx, cancel := context.WithTimeout(context.Background(), 30*time.Second)
	defer cancel()
	return db.staticClient.Disconnect(ctx)
}

// CreateBlockedSkylink creates a new skylink. If the skylink already exists it
// does nothing.
func (db *DB) CreateBlockedSkylink(ctx context.Context, skylink *BlockedSkylink) error {
	// Ensure the hash is set
	if skylink.Hash == (Hash{}) {
		return errors.New("unexpected blocked skylink, 'hash' is not set")
	}

	// Insert the skylink
	_, err := db.staticSkylinks.InsertOne(ctx, skylink)
	if isDuplicateKey(err) {
		return ErrSkylinkExists
	}
	if err != nil {
		db.staticLogger.Debugf("CreateBlockedSkylink: mongodb error '%v'", err)
		return err
	}
	return nil
}

// CreateBlockedSkylinkBulk creates new blocked skylinks in bulk. It returns the
// number of created entries.
func (db *DB) CreateBlockedSkylinkBulk(ctx context.Context, skylinks []BlockedSkylink) (int, error) {
	// Convenience variables
	logger := db.staticLogger

	// Ensure the hash is set on all blocked skylinks
	for _, skylink := range skylinks {
		if skylink.Hash == (Hash{}) {
			return 0, errors.New("unexpected BlockedSkylink, 'hash' is not set")
		}
	}

	// Convert the given array to an interface array
	docs := make([]interface{}, len(skylinks))
	for i, doc := range skylinks {
		docs[i] = doc
	}

	opts := options.InsertMany()
	opts.SetOrdered(false)
	res, err := db.staticSkylinks.InsertMany(ctx, docs, opts)
	if err != nil && !isDuplicateKey(err) {
		logger.Debugf("CreateBlockedSkylinkBulk: mongodb error '%v'", err)
		return 0, err
	}

	return len(res.InsertedIDs), nil
}

// CreateAllowListedSkylink creates a new allowlisted skylink. If the skylink
// already exists it does nothing and returns without failure.
func (db *DB) CreateAllowListedSkylink(ctx context.Context, skylink *AllowListedSkylink) error {
	// Insert the skylink
	_, err := db.staticAllowList.InsertOne(ctx, skylink)
	if err != nil && !isDuplicateKey(err) {
		return err
	}
	return nil
}

// FindByHash fetches the DB record that corresponds to the given hash
// from the database.
func (db *DB) FindByHash(ctx context.Context, hash Hash) (*BlockedSkylink, error) {
	return db.findOne(ctx, bson.M{"hash": hash.String()})
}

// IsAllowListed returns whether the given skylink is on the allow list.
func (db *DB) IsAllowListed(ctx context.Context, skylink string) (bool, error) {
	res := db.staticAllowList.FindOne(ctx, bson.M{"skylink": skylink})
	if isDocumentNotFound(res.Err()) {
		return false, nil
	}
	if res.Err() != nil {
		return false, res.Err()
	}
	return true, nil
}

// MarkFailed will mark the given documents as failed
func (db *DB) MarkFailed(hashes []Hash) error {
	return db.updateFailedFlag(hashes, true)
}

// MarkInvalid will mark the given documents as invalid
func (db *DB) MarkInvalid(hashes []Hash) error {
	// return early if no hashes were given
	if len(hashes) == 0 {
		return nil
	}

	// create the filter
	filter := bson.M{
		"hash": bson.M{"$in": hashes},
	}

	// define the update
	update := bson.M{
		"$set": bson.M{
			"invalid": True,
		},
	}

	// perform the update
	collSkylinks := db.staticDB.Collection(collSkylinks)
	_, err := collSkylinks.UpdateMany(db.ctx, filter, update)
	return err
}

// MarkSucceeded will toggle the failed flag for all documents in the given
// list of hashes that are currently marked as failed.
func (db *DB) MarkSucceeded(hashes []Hash) error {
	return db.updateFailedFlag(hashes, false)
}

// Ping sends a ping command to verify that the client can connect to the DB and
// specifically to the primary.
func (db *DB) Ping(ctx context.Context) error {
	return db.staticDB.Client().Ping(ctx, readpref.Primary())
}

// Purge deletes all documents from all collections in the database
//
// NOTE: this function should never be called in production and should only be
// used for testing purposes
func (db *DB) Purge(ctx context.Context) error {
	_, err := db.staticSkylinks.DeleteMany(ctx, bson.D{})
	if err != nil {
		return errors.AddContext(err, "failed to purge skylinks collection")
	}
	_, err = db.staticAllowList.DeleteMany(ctx, bson.D{})
	if err != nil {
		return errors.AddContext(err, "failed to purge allowlist collection")
	}
	return nil
}

// HashesToBlock sweeps the database for unblocked hashes after the given
// timestamp.
func (db *DB) HashesToBlock(from time.Time) ([]Hash, error) {
	// NOTE: $ne: true is not the same as $eq: false
	filter := bson.M{
		"timestamp_added": bson.M{"$gte": from},
		"failed":          bson.M{"$ne": true},
		"invalid":         bson.M{"$ne": true},
	}
	opts := options.Find()
	opts.SetProjection(bson.D{{"hash", 1}})

	docs, err := db.find(db.ctx, filter, opts)
	if err != nil {
		return nil, err
	}

	// Extract the hashes
	hashes := make([]Hash, len(docs))
	for i, doc := range docs {
		hashes[i] = doc.Hash
	}
	return hashes, nil
}

// HashesToRetry returns all hashes that failed to get blocked the first time
// around. This is a retry mechanism to ensure we keep retrying to block those
// hashes, but at the same try 'unblock' the main block loop in order for it
// to run smoothly.
func (db *DB) HashesToRetry() ([]Hash, error) {
	// NOTE: $ne: true is not the same as $eq: false
	filter := bson.M{
		"failed":  bson.M{"$eq": true},
		"invalid": bson.M{"$ne": true},
	}
	opts := options.Find()
	opts.SetProjection(bson.D{{"hash", 1}})

	docs, err := db.find(db.ctx, filter, opts)
	if err != nil {
		return nil, err
	}

	// Extract the hashes
	hashes := make([]Hash, len(docs))
	for i, doc := range docs {
		hashes[i] = doc.Hash
	}
	return hashes, nil
}

<<<<<<< HEAD
// compatTransformSkylinkToHash is some compat code that transforms skylinks in
// the database to hashes. Skylinks should not be persisted in their plain form
// in the database.
func (db *DB) compatTransformSkylinkToHash(ctx context.Context) error {
	collSkylinks := db.staticDB.Collection(collSkylinks)

	// define a filter that matches documents with skylink and no hash
	filter := bson.D{{"$and", []interface{}{
		bson.D{{"skylink", bson.M{"$exists": true}}},
		bson.D{{"$or", []interface{}{
			bson.D{{"hash", nil}},
			bson.D{{"hash", bson.M{"$exists": false}}},
			bson.D{{"hash", Hash{}}},
		}}},
	}}}

	// find all documents where the skyink has to be transformed to a hash
	docs, err := db.find(ctx, filter)
	if err != nil {
		return err
	}

	// return if no docs need to be transformed
	if len(docs) == 0 {
		return nil
	}

	// range over the documents and try to set the hash property on each one
	for _, doc := range docs {
		var sl skymodules.Skylink
		err := sl.LoadString(doc.Skylink)
		if err != nil {
			// should be impossible
			db.staticLogger.Errorf("failed to decode Skylink '%v'", doc.Skylink)
			continue
		}

		// sanity check the skylink is not a v2 skylink, we can't update that
		// document because it is illegal to call 'MerkleRoot' on a v2 skylink,
		// the database should not contain v2 skylinks in the Skylink field
		if sl.IsSkylinkV2() {
			db.staticLogger.Errorf("failed to convert document with Skylink '%v', which is a v2 skylink", doc.Skylink)
			continue
		}

		// define a filter that matches this precise document, ensuring the hash
		// is unset, seeing as this code might be running concurrently, it might
		// have been updated by another process in the mean time
		filter = bson.D{{"$and", []interface{}{
			bson.D{{"_id", doc.ID}},
			bson.D{{"$or", []interface{}{
				bson.D{{"hash", nil}},
				bson.D{{"hash", bson.M{"$exists": false}}},
				bson.D{{"hash", Hash{}}},
			}}},
		}}}
		value := bson.M{"$set": bson.M{"hash": NewHash(sl)}}
		_, err = collSkylinks.UpdateOne(ctx, filter, value)
		if err != nil {
			db.staticLogger.Errorf("failed to update hash of document with ID '%v', err %v", doc.ID, err)
			continue
		}
	}

=======
// LatestBlockTimestamp returns the timestamp (timestampAdded) of the latest
// skylink that was blocked. When fetching new SkylinksToBlock we should start
// from that timestamp (and one hour before that).
func (db *DB) LatestBlockTimestamp() (time.Time, error) {
	sr := db.staticDB.Collection(collLatestBlockTimestamps).FindOne(db.ctx, bson.M{"server_name": ServerUID})
	if sr.Err() != nil && sr.Err() != mongo.ErrNoDocuments {
		return time.Time{}, sr.Err()
	}
	if sr.Err() == mongo.ErrNoDocuments {
		return time.Time{}, nil
	}
	var payload struct {
		LatestBlock time.Time `bson:"latest_block"`
	}
	err := sr.Decode(&payload)
	if err != nil {
		return time.Time{}, errors.AddContext(err, "failed to deserialize the value from the DB")
	}
	return payload.LatestBlock, nil
}

// SetLatestBlockTimestamp sets the timestamp (timestampAdded) of the latest
// skylink that was blocked. When fetching new SkylinksToBlock we should start
// from that timestamp (and one hour before that).
func (db *DB) SetLatestBlockTimestamp(t time.Time) error {
	filter := bson.M{"server_name": ServerUID}
	value := bson.M{"$set": bson.M{"server_name": ServerUID, "latest_block": t}}
	opts := options.UpdateOptions{Upsert: &True}
	ur, err := db.staticDB.Collection(collLatestBlockTimestamps).UpdateOne(db.ctx, filter, value, &opts)
	if err != nil {
		return errors.AddContext(err, "failed to update")
	}
	if ur.ModifiedCount+ur.UpsertedCount == 0 {
		return ErrNoEntriesUpdated
	}
>>>>>>> c57c051e
	return nil
}

// find wraps the `Find` function on the Skylinks collection and returns an
// array of decoded blocked skylink objects
func (db *DB) find(ctx context.Context, filter interface{},
	opts ...*options.FindOptions) ([]BlockedSkylink, error) {
	c, err := db.staticDB.Collection(collSkylinks).Find(ctx, filter, opts...)
	if isDocumentNotFound(err) {
		return nil, nil
	}
	if err != nil {
		return nil, err
	}

	list := make([]BlockedSkylink, 0)
	err = c.All(db.ctx, &list)
	if err != nil {
		return nil, err
	}
	return list, nil
}

// findOne wraps the `FindOne` function on the Skylinks collection and returns
// a decoded blocked skylink object
func (db *DB) findOne(ctx context.Context, filter interface{},
	opts ...*options.FindOneOptions) (*BlockedSkylink, error) {
	sr := db.staticDB.Collection(collSkylinks).FindOne(ctx, filter, opts...)
	if isDocumentNotFound(sr.Err()) {
		return nil, nil
	}
	if sr.Err() != nil {
		return nil, sr.Err()
	}

	var sl BlockedSkylink
	err := sr.Decode(&sl)
	if err != nil {
		return nil, err
	}
	return &sl, nil
}

// updateFailedFlag is a helper method that updates the failed flag on the
// documents that correspond with the skylinks in the given array.
func (db *DB) updateFailedFlag(hashes []Hash, failed bool) error {
	// return early if no hashes were given
	if len(hashes) == 0 {
		return nil
	}

	// create the filter, make sure to specify currently unblocked skylinks
	filter := bson.M{
		"hash":   bson.M{"$in": hashes},
		"failed": bson.M{"$eq": !failed},

		// just to be on the safe side we ensure we never update invalid
		// documents, the filters that fetch documents do this as well so this
		// is only here to keep the database as clean as possible
		"invalid": bson.M{"$eq": false},
	}

	// define the update
	update := bson.M{
		"$set": bson.M{
			"failed": failed,
		},
	}

	// perform the update
	collSkylinks := db.staticDB.Collection(collSkylinks)
	_, err := collSkylinks.UpdateMany(db.ctx, filter, update)
	return err
}

// ensureDBSchema checks that we have all collections and indexes we need and
// creates them if needed.
// See https://docs.mongodb.com/manual/indexes/
// See https://docs.mongodb.com/manual/core/index-unique/
func ensureDBSchema(ctx context.Context, db *mongo.Database, log *logrus.Logger) error {
	// schema defines a mapping between a collection name and the indexes that
	// must exist for that collection.
	schema := map[string][]mongo.IndexModel{
		collAllowlist: {
			{
				Keys:    bson.D{{"skylink", 1}},
				Options: options.Index().SetName("skylink").SetUnique(true),
			},
			{
				Keys:    bson.D{{"timestamp_added", 1}},
				Options: options.Index().SetName("timestamp_added"),
			},
		},
		collSkylinks: {
			{
				Keys:    bson.D{{"hash", 1}},
				Options: options.Index().SetName("hash").SetUnique(true),
			},
			{
				Keys:    bson.D{{"timestamp_added", 1}},
				Options: options.Index().SetName("timestamp_added"),
			},
			{
				Keys:    bson.D{{"failed", 1}},
				Options: options.Index().SetName("failed"),
			},
			{
				Keys:    bson.D{{"invalid", 1}},
				Options: options.Index().SetName("invalid"),
			},
		},
	}

	icOpts := options.CreateIndexes().SetMaxTime(mongoIndexCreateTimeout)

	var icErr error
	for collName, models := range schema {
		coll, err := ensureCollection(ctx, db, collName)
		if err != nil {
			// no need to continue if ensuring a collection fails
			return err
		}

		iv := coll.Indexes()
		names, err := iv.CreateMany(ctx, models, icOpts)
		if err != nil {
			// if the index creation fails, compose the error but continue to
			// try and ensure the rest of the database schema
			icErr = errors.Compose(icErr, errors.AddContext(err, fmt.Sprintf("collection '%v'", collName)))
			continue
		}
		log.Debugf("Ensured index exists: %v | %v", collName, names)
	}
	if icErr != nil {
		return errors.Compose(icErr, ErrIndexCreateFailed)
	}
	return nil
}

// ensureCollection gets the given collection from the
// database and creates it if it doesn't exist.
func ensureCollection(ctx context.Context, db *mongo.Database, collName string) (*mongo.Collection, error) {
	coll := db.Collection(collName)
	if coll == nil {
		err := db.CreateCollection(ctx, collName)
		if err != nil {
			return nil, err
		}
		coll = db.Collection(collName)
		if coll == nil {
			return nil, errors.New("failed to create collection " + collName)
		}
	}
	return coll, nil
}

// isDocumentNotFound is a helper function that returns whether the given error
// contains the mongo documents not found error message.
func isDocumentNotFound(err error) bool {
	if err == nil {
		return false
	}
	return strings.Contains(err.Error(), ErrNoDocumentsFound.Error())
}

// isDuplicateKey is a helper function that returns whether the given error
// contains the mongo duplicate key error message.
func isDuplicateKey(err error) bool {
	if err == nil {
		return false
	}
	return strings.Contains(err.Error(), ErrDuplicateKey.Error())
}<|MERGE_RESOLUTION|>--- conflicted
+++ resolved
@@ -356,111 +356,6 @@
 		hashes[i] = doc.Hash
 	}
 	return hashes, nil
-}
-
-<<<<<<< HEAD
-// compatTransformSkylinkToHash is some compat code that transforms skylinks in
-// the database to hashes. Skylinks should not be persisted in their plain form
-// in the database.
-func (db *DB) compatTransformSkylinkToHash(ctx context.Context) error {
-	collSkylinks := db.staticDB.Collection(collSkylinks)
-
-	// define a filter that matches documents with skylink and no hash
-	filter := bson.D{{"$and", []interface{}{
-		bson.D{{"skylink", bson.M{"$exists": true}}},
-		bson.D{{"$or", []interface{}{
-			bson.D{{"hash", nil}},
-			bson.D{{"hash", bson.M{"$exists": false}}},
-			bson.D{{"hash", Hash{}}},
-		}}},
-	}}}
-
-	// find all documents where the skyink has to be transformed to a hash
-	docs, err := db.find(ctx, filter)
-	if err != nil {
-		return err
-	}
-
-	// return if no docs need to be transformed
-	if len(docs) == 0 {
-		return nil
-	}
-
-	// range over the documents and try to set the hash property on each one
-	for _, doc := range docs {
-		var sl skymodules.Skylink
-		err := sl.LoadString(doc.Skylink)
-		if err != nil {
-			// should be impossible
-			db.staticLogger.Errorf("failed to decode Skylink '%v'", doc.Skylink)
-			continue
-		}
-
-		// sanity check the skylink is not a v2 skylink, we can't update that
-		// document because it is illegal to call 'MerkleRoot' on a v2 skylink,
-		// the database should not contain v2 skylinks in the Skylink field
-		if sl.IsSkylinkV2() {
-			db.staticLogger.Errorf("failed to convert document with Skylink '%v', which is a v2 skylink", doc.Skylink)
-			continue
-		}
-
-		// define a filter that matches this precise document, ensuring the hash
-		// is unset, seeing as this code might be running concurrently, it might
-		// have been updated by another process in the mean time
-		filter = bson.D{{"$and", []interface{}{
-			bson.D{{"_id", doc.ID}},
-			bson.D{{"$or", []interface{}{
-				bson.D{{"hash", nil}},
-				bson.D{{"hash", bson.M{"$exists": false}}},
-				bson.D{{"hash", Hash{}}},
-			}}},
-		}}}
-		value := bson.M{"$set": bson.M{"hash": NewHash(sl)}}
-		_, err = collSkylinks.UpdateOne(ctx, filter, value)
-		if err != nil {
-			db.staticLogger.Errorf("failed to update hash of document with ID '%v', err %v", doc.ID, err)
-			continue
-		}
-	}
-
-=======
-// LatestBlockTimestamp returns the timestamp (timestampAdded) of the latest
-// skylink that was blocked. When fetching new SkylinksToBlock we should start
-// from that timestamp (and one hour before that).
-func (db *DB) LatestBlockTimestamp() (time.Time, error) {
-	sr := db.staticDB.Collection(collLatestBlockTimestamps).FindOne(db.ctx, bson.M{"server_name": ServerUID})
-	if sr.Err() != nil && sr.Err() != mongo.ErrNoDocuments {
-		return time.Time{}, sr.Err()
-	}
-	if sr.Err() == mongo.ErrNoDocuments {
-		return time.Time{}, nil
-	}
-	var payload struct {
-		LatestBlock time.Time `bson:"latest_block"`
-	}
-	err := sr.Decode(&payload)
-	if err != nil {
-		return time.Time{}, errors.AddContext(err, "failed to deserialize the value from the DB")
-	}
-	return payload.LatestBlock, nil
-}
-
-// SetLatestBlockTimestamp sets the timestamp (timestampAdded) of the latest
-// skylink that was blocked. When fetching new SkylinksToBlock we should start
-// from that timestamp (and one hour before that).
-func (db *DB) SetLatestBlockTimestamp(t time.Time) error {
-	filter := bson.M{"server_name": ServerUID}
-	value := bson.M{"$set": bson.M{"server_name": ServerUID, "latest_block": t}}
-	opts := options.UpdateOptions{Upsert: &True}
-	ur, err := db.staticDB.Collection(collLatestBlockTimestamps).UpdateOne(db.ctx, filter, value, &opts)
-	if err != nil {
-		return errors.AddContext(err, "failed to update")
-	}
-	if ur.ModifiedCount+ur.UpsertedCount == 0 {
-		return ErrNoEntriesUpdated
-	}
->>>>>>> c57c051e
-	return nil
 }
 
 // find wraps the `Find` function on the Skylinks collection and returns an

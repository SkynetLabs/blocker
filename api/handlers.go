package api

import (
	"context"
<<<<<<< HEAD
=======
	"encoding/hex"
>>>>>>> b273c31a
	"encoding/json"
	"fmt"
	"net/http"
	"regexp"
	"time"

	"github.com/SkynetLabs/blocker/blocker"
	"github.com/SkynetLabs/blocker/database"
	"github.com/julienschmidt/httprouter"
	"gitlab.com/NebulousLabs/errors"
	skyapi "gitlab.com/SkynetLabs/skyd/node/api"
	"gitlab.com/SkynetLabs/skyd/skymodules"
)

var (
	// ErrSkylinkAllowListed is returned when we try to add a skylink to the
	// database that is part of the allow list.
	ErrSkylinkAllowListed = errors.New("skylink can not be blocked, it is allow listed")
)

type (
	// BlockPOST describes a request to the /block endpoint.
	BlockPOST struct {
		Skylink  skylink  `json:"skylink"`
		Reporter Reporter `json:"reporter"`
		Tags     []string `json:"tags"`
	}

	// BlockWithPoWPOST describes a request to the /blockpow endpoint
	// containing a pow.
	BlockWithPoWPOST struct {
		BlockPOST
		PoW blocker.BlockPoW `json:"pow"`
	}

	// BlockWithPoWGET is the response a user gets from the /blockpow
	// endpoint.
	BlockWithPoWGET struct {
		Target string `json:"target"`
	}

	// Reporter is a person who reported that a given skylink should be
	// blocked.
	Reporter struct {
		Name         string `json:"name"`
		Email        string `json:"email"`
		OtherContact string `json:"othercontact"`
	}

	// statusResponse is what we return on block requests
	statusResponse struct {
		Status string `json:"status"`
	}

	// skylink is a helper type which adds custom decoding for skylinks.
	skylink string
)

// UnmarshalJSON implements json.Unmarshaler for a skylink.
func (sl *skylink) UnmarshalJSON(b []byte) error {
	var link string
	err := json.Unmarshal(b, &link)
	if err != nil {
		return err
	}
	// Trim all the redundant information.
	link, err = extractSkylinkHash(link)
	if err != nil {
		return err
	}
	// Normalise the skylink hash. We want to use the same hash encoding in the
	// database, regardless of the encoding of the skylink when we receive it -
	// base32 or base64.
	var slNormalized skymodules.Skylink
	err = slNormalized.LoadString(link)
	if err != nil {
		return errors.AddContext(err, "invalid skylink provided")
	}
	*sl = skylink(slNormalized.String())
	return nil
}

// healthGET returns the status of the service
func (api *API) healthGET(w http.ResponseWriter, r *http.Request, _ httprouter.Params) {
	status := struct {
		DBAlive bool `json:"dbAlive"`
	}{}

	// Apply a timeout.
	ctx, cancel := context.WithTimeout(r.Context(), 5*time.Second)
	defer cancel()

	err := api.staticDB.Ping(ctx)
	status.DBAlive = err == nil
	skyapi.WriteJSON(w, status)
}

// blockWithPoWPOST blocks a skylink. It is meant to be used by untrusted sources such as
// the abuse report skapp. The PoW prevents users from easily and anonymously
// blocking large numbers of skylinks. Instead it encourages reuse of proofs
// which improves the linkability between reports, thus allowing us to more
// easily unblock a batch of links.
func (api *API) blockWithPoWPOST(w http.ResponseWriter, r *http.Request, _ httprouter.Params) {
	// Protect against large bodies.
	b := http.MaxBytesReader(w, r.Body, 1<<16) // 64 kib
	defer b.Close()

	// Parse the request.
	var body BlockWithPoWPOST
	err := json.NewDecoder(b).Decode(&body)
	if err != nil {
		skyapi.WriteError(w, skyapi.Error{err.Error()}, http.StatusBadRequest)
		return
	}

	// Verify the pow.
	err = body.PoW.Verify()
	if err != nil {
		skyapi.WriteError(w, skyapi.Error{err.Error()}, http.StatusBadRequest)
		return
	}

	// Use the MySkyID as the suband make sure we don't consider the
	// reporter authenticated.
	sub := hex.EncodeToString(body.PoW.MySkyID[:])

	// Block the link.
	err = api.block(r.Context(), body.BlockPOST, sub, true)
	if err != nil {
<<<<<<< HEAD
		skyapi.WriteError(w, skyapi.Error{errors.AddContext(err, "invalid skylink provided").Error()}, http.StatusBadRequest)
		return
	}

	// Check whether the skylink is on the allow list
	if api.staticIsAllowListed(r.Context(), body.Skylink) {
		skyapi.WriteError(w, skyapi.Error{ErrSkylinkAllowListed.Error()}, http.StatusBadRequest)
		return
	}

	body.Skylink = sl.String()
	skylink := &database.BlockedSkylink{
		Skylink:        body.Skylink,
		Reporter:       body.Reporter,
		Tags:           body.Tags,
		TimestampAdded: time.Now().UTC(),
=======
		skyapi.WriteError(w, skyapi.Error{err.Error()}, http.StatusInternalServerError)
>>>>>>> b273c31a
	}
	skyapi.WriteSuccess(w)
}

// blockWithPoWGET is the handler for the /blockpow [GET] endpoint.
func (api *API) blockWithPoWGET(w http.ResponseWriter, r *http.Request, _ httprouter.Params) {
	skyapi.WriteJSON(w, BlockWithPoWGET{
		Target: hex.EncodeToString(blocker.MySkyTarget[:]),
	})
}

// blockPOST blocks a skylink. It is meant to be used by trusted sources such as
// the malware scanner or abuse email scanner.
func (api *API) blockPOST(w http.ResponseWriter, r *http.Request, _ httprouter.Params) {
	var body BlockPOST
	err := json.NewDecoder(r.Body).Decode(&body)
	if err != nil {
		skyapi.WriteError(w, skyapi.Error{err.Error()}, http.StatusBadRequest)
		return
	}
	sub := r.Form.Get("sub")
	if sub == "" {
		// No sub. Maybe we didn't try to fetch it? Try now. Don't log errors.
		u, err := UserFromReq(r, api.staticLogger)
		if err == nil {
			sub = u.Sub
		}
	}

	// Block the link.
	err = api.block(r.Context(), body, sub, sub == "")
	if errors.Contains(err, database.ErrSkylinkExists) {
		skyapi.WriteJSON(w, statusResponse{"duplicate"})
		return
	}
	if err != nil {
		skyapi.WriteError(w, skyapi.Error{err.Error()}, http.StatusInternalServerError)
		return
	}
	skyapi.WriteJSON(w, statusResponse{"blocked"})
}

// block blocks a skylink
func (api *API) block(ctx context.Context, bp BlockPOST, sub string, unauthenticated bool) error {
	skylink := &database.BlockedSkylink{
		Skylink: string(bp.Skylink),
		Reporter: database.Reporter{
			Name:            bp.Reporter.Name,
			Email:           bp.Reporter.Email,
			OtherContact:    bp.Reporter.OtherContact,
			Sub:             sub,
			Unauthenticated: unauthenticated,
		},
		Tags:           bp.Tags,
		TimestampAdded: time.Now().UTC(),
	}
	api.staticLogger.Tracef("blockPOST will block skylink %s", skylink.Skylink)
	err := api.staticDB.CreateBlockedSkylink(ctx, skylink)
	if err != nil {
		return err
	}
	api.staticLogger.Debugf("Added skylink %s", skylink.Skylink)
	return nil
}

// extractSkylinkHash extracts the skylink hash from the given skylink that
// might have protocol, path, etc. within it.
func extractSkylinkHash(skylink string) (string, error) {
	extractSkylinkRE := regexp.MustCompile("^.*([a-z0-9]{55})|([a-zA-Z0-9-_]{46}).*$")
	m := extractSkylinkRE.FindStringSubmatch(skylink)
	if len(m) < 3 || (m[1] == "" && m[2] == "") {
		return "", errors.New("no valid skylink found in string " + skylink)
	}
	if m[1] != "" {
		return m[1], nil
	}
	return m[2], nil
}

// staticIsAllowListed will resolve the given skylink and verify it against the
// allow list, it returns true if the skylink is present on the allow list
func (api *API) staticIsAllowListed(ctx context.Context, skylink string) bool {
	// build the request to resolve the skylink with skyd
	url := fmt.Sprintf("http://%s:%d/skynet/resolve/%s", SkydHost, SkydPort, skylink)
	api.staticLogger.Debugf("isAllowListed: GET on %+s", url)
	req, err := http.NewRequest(http.MethodGet, url, nil)
	if err != nil {
		api.staticLogger.Error("failed to build request to skyd", err)
		return false
	}

	// set headers and execute the request
	req.Header.Set("User-Agent", "Sia-Agent")
	req.Header.Set("Authorization", AuthHeader())
	resp, err := http.DefaultClient.Do(req)
	if err != nil {
		api.staticLogger.Error("failed to make request to skyd", err)
		return false
	}
	defer resp.Body.Close()

	// if the skylink was blocked it was not allow listed
	if resp.StatusCode == http.StatusUnavailableForLegalReasons {
		return false
	}

	// if the status code is 200 OK, swap the skylink against the resolved
	// skylink before checking it against the allow list
	if resp.StatusCode == http.StatusOK {
		resolved := struct {
			Skylink string
		}{}
		err = json.NewDecoder(resp.Body).Decode(&resolved)
		if err != nil {
			api.staticLogger.Error("bad response body from skyd", err)
			return false
		}
		skylink = resolved.Skylink
	}

	// check whether the skylink is allow listed
	allowlisted, err := api.staticDB.IsAllowListed(ctx, skylink)
	if err != nil {
		api.staticLogger.Error("failed to verify skylink against the allow list", err)
		return false
	}
	return allowlisted
}<|MERGE_RESOLUTION|>--- conflicted
+++ resolved
@@ -2,12 +2,8 @@
 
 import (
 	"context"
-<<<<<<< HEAD
-=======
 	"encoding/hex"
->>>>>>> b273c31a
 	"encoding/json"
-	"fmt"
 	"net/http"
 	"regexp"
 	"time"
@@ -103,11 +99,11 @@
 	skyapi.WriteJSON(w, status)
 }
 
-// blockWithPoWPOST blocks a skylink. It is meant to be used by untrusted sources such as
-// the abuse report skapp. The PoW prevents users from easily and anonymously
-// blocking large numbers of skylinks. Instead it encourages reuse of proofs
-// which improves the linkability between reports, thus allowing us to more
-// easily unblock a batch of links.
+// blockWithPoWPOST blocks a skylink. It is meant to be used by untrusted
+// sources such as the abuse report skapp. The PoW prevents users from easily
+// and anonymously blocking large numbers of skylinks. Instead it encourages
+// reuse of proofs which improves the linkability between reports, thus allowing
+// us to more easily unblock a batch of links.
 func (api *API) blockWithPoWPOST(w http.ResponseWriter, r *http.Request, _ httprouter.Params) {
 	// Protect against large bodies.
 	b := http.MaxBytesReader(w, r.Body, 1<<16) // 64 kib
@@ -132,29 +128,16 @@
 	// reporter authenticated.
 	sub := hex.EncodeToString(body.PoW.MySkyID[:])
 
+	// Check whether the skylink is on the allow list
+	if api.staticSkydAPI.IsAllowListed(r.Context(), string(body.Skylink)) {
+		skyapi.WriteError(w, skyapi.Error{ErrSkylinkAllowListed.Error()}, http.StatusBadRequest)
+		return
+	}
+
 	// Block the link.
 	err = api.block(r.Context(), body.BlockPOST, sub, true)
 	if err != nil {
-<<<<<<< HEAD
-		skyapi.WriteError(w, skyapi.Error{errors.AddContext(err, "invalid skylink provided").Error()}, http.StatusBadRequest)
-		return
-	}
-
-	// Check whether the skylink is on the allow list
-	if api.staticIsAllowListed(r.Context(), body.Skylink) {
-		skyapi.WriteError(w, skyapi.Error{ErrSkylinkAllowListed.Error()}, http.StatusBadRequest)
-		return
-	}
-
-	body.Skylink = sl.String()
-	skylink := &database.BlockedSkylink{
-		Skylink:        body.Skylink,
-		Reporter:       body.Reporter,
-		Tags:           body.Tags,
-		TimestampAdded: time.Now().UTC(),
-=======
 		skyapi.WriteError(w, skyapi.Error{err.Error()}, http.StatusInternalServerError)
->>>>>>> b273c31a
 	}
 	skyapi.WriteSuccess(w)
 }
@@ -182,6 +165,12 @@
 		if err == nil {
 			sub = u.Sub
 		}
+	}
+
+	// Check whether the skylink is on the allow list
+	if api.staticSkydAPI.IsAllowListed(r.Context(), string(body.Skylink)) {
+		skyapi.WriteError(w, skyapi.Error{ErrSkylinkAllowListed.Error()}, http.StatusBadRequest)
+		return
 	}
 
 	// Block the link.
@@ -232,54 +221,4 @@
 		return m[1], nil
 	}
 	return m[2], nil
-}
-
-// staticIsAllowListed will resolve the given skylink and verify it against the
-// allow list, it returns true if the skylink is present on the allow list
-func (api *API) staticIsAllowListed(ctx context.Context, skylink string) bool {
-	// build the request to resolve the skylink with skyd
-	url := fmt.Sprintf("http://%s:%d/skynet/resolve/%s", SkydHost, SkydPort, skylink)
-	api.staticLogger.Debugf("isAllowListed: GET on %+s", url)
-	req, err := http.NewRequest(http.MethodGet, url, nil)
-	if err != nil {
-		api.staticLogger.Error("failed to build request to skyd", err)
-		return false
-	}
-
-	// set headers and execute the request
-	req.Header.Set("User-Agent", "Sia-Agent")
-	req.Header.Set("Authorization", AuthHeader())
-	resp, err := http.DefaultClient.Do(req)
-	if err != nil {
-		api.staticLogger.Error("failed to make request to skyd", err)
-		return false
-	}
-	defer resp.Body.Close()
-
-	// if the skylink was blocked it was not allow listed
-	if resp.StatusCode == http.StatusUnavailableForLegalReasons {
-		return false
-	}
-
-	// if the status code is 200 OK, swap the skylink against the resolved
-	// skylink before checking it against the allow list
-	if resp.StatusCode == http.StatusOK {
-		resolved := struct {
-			Skylink string
-		}{}
-		err = json.NewDecoder(resp.Body).Decode(&resolved)
-		if err != nil {
-			api.staticLogger.Error("bad response body from skyd", err)
-			return false
-		}
-		skylink = resolved.Skylink
-	}
-
-	// check whether the skylink is allow listed
-	allowlisted, err := api.staticDB.IsAllowListed(ctx, skylink)
-	if err != nil {
-		api.staticLogger.Error("failed to verify skylink against the allow list", err)
-		return false
-	}
-	return allowlisted
 }
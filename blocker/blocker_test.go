--- conflicted
+++ resolved
@@ -71,12 +71,8 @@
 	client := api.NewClient(server.URL)
 
 	// create the blocker
-<<<<<<< HEAD
-	blocker, err := newTestBlocker("BlockHashes", client)
-=======
 	ctx, cancel := context.WithCancel(context.Background())
-	blocker, err := newTestBlocker(ctx, "BlockHashes", api)
->>>>>>> 011bdb49
+	blocker, err := newTestBlocker(ctx, "BlockHashes", client)
 	if err != nil {
 		t.Fatal(err)
 	}
@@ -130,33 +126,16 @@
 }
 
 // newTestBlocker returns a new blocker instance
-<<<<<<< HEAD
-func newTestBlocker(dbName string, skydClient *api.Client) (*Blocker, error) {
-=======
-func newTestBlocker(ctx context.Context, dbName string, api skyd.API) (*Blocker, error) {
->>>>>>> 011bdb49
+func newTestBlocker(ctx context.Context, dbName string, skydClient *api.Client) (*Blocker, error) {
 	// create a nil logger
 	logger := logrus.New()
 	logger.Out = ioutil.Discard
 
 	// create database
-<<<<<<< HEAD
 	db := database.NewTestDB(context.Background(), dbName, logger)
 
 	// create the blocker
-	blocker, err := New(context.Background(), skydClient, db, logger)
-=======
-	db, err := database.NewCustomDB(ctx, "mongodb://localhost:37017", dbName, options.Credential{
-		Username: "admin",
-		Password: "aO4tV5tC1oU3oQ7u",
-	}, logger)
-	if err != nil {
-		return nil, err
-	}
-
-	// create the blocker
-	blocker, err := New(api, db, logger)
->>>>>>> 011bdb49
+	blocker, err := New(skydClient, db, logger)
 	if err != nil {
 		return nil, err
 	}

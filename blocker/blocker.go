package blocker

import (
	"context"
	"sync"
	"time"

	"github.com/SkynetLabs/blocker/api"
	"github.com/SkynetLabs/blocker/database"
	"github.com/SkynetLabs/skynet-accounts/build"
	"github.com/sirupsen/logrus"
	"gitlab.com/NebulousLabs/errors"
)

const (
	// blockBatchSize is the max number of (skylink) hashes to be sent for
	// blocking simultaneously.
	blockBatchSize = 100

	// stopTimeoutDuration is the amount of time we wait when stop is called
	// before cancelling out and returning with an error indicating an unclean
	// shutdown.
	stopTimeoutDuration = time.Minute
)

var (
	// blockInterval defines the amount of time between fetching hashes that
	// need to be blocked from the database.
	blockInterval = build.Select(
		build.Var{
			Dev:      10 * time.Second,
			Testing:  100 * time.Millisecond,
			Standard: time.Minute,
		},
	).(time.Duration)

	// retryInterval defines the amount of time between retries of blocked
	// hashes that failed to get blocked the first time around. This interval
	// is (a lot) higher than the blockInterval.
	retryInterval = build.Select(
		build.Var{
			Dev:      time.Minute,
			Testing:  time.Second,
			Standard: time.Hour,
		},
	).(time.Duration)
)

type (
	// Blocker scans the database for skylinks that should be blocked and calls
	// skyd to block them.
	Blocker struct {
		started bool

		// latestBlockTime is the time at which we ran 'BlockHashes' the last
		// time, this timestamp is used as an offset when fetch all 'new' hashes
		// to block.
		latestBlockTime time.Time

<<<<<<< HEAD
		staticCtx        context.Context
		staticDB         *database.DB
		staticLogger     *logrus.Logger
		staticMu         sync.Mutex
		staticSkydClient *api.Client
=======
		staticDB        *database.DB
		staticLogger    *logrus.Logger
		staticMu        sync.Mutex
		staticSkydAPI   skyd.API
		staticStopChan  chan struct{}
		staticWaitGroup sync.WaitGroup
>>>>>>> 011bdb49
	}
)

// New returns a new Blocker with the given parameters.
<<<<<<< HEAD
func New(ctx context.Context, skydClient *api.Client, db *database.DB, logger *logrus.Logger) (*Blocker, error) {
	if ctx == nil {
		return nil, errors.New("no context provided")
	}
=======
func New(skydAPI skyd.API, db *database.DB, logger *logrus.Logger) (*Blocker, error) {
>>>>>>> 011bdb49
	if db == nil {
		return nil, errors.New("no DB provided")
	}
	if logger == nil {
		return nil, errors.New("no logger provided")
	}
	if skydClient == nil {
		return nil, errors.New("no Skyd client provided")
	}
	// TODO: check skyd and nginx client
	bl := &Blocker{
<<<<<<< HEAD
		staticCtx:        ctx,
		staticDB:         db,
		staticLogger:     logger,
		staticSkydClient: skydClient,
=======
		staticDB:       db,
		staticLogger:   logger,
		staticSkydAPI:  skydAPI,
		staticStopChan: make(chan struct{}),
>>>>>>> 011bdb49
	}
	return bl, nil
}

// BlockHashes blocks the given list of hashes. It returns the amount of hashes
// which were blocked successfully, the amount that were invalid, and a
// potential error.
func (bl *Blocker) BlockHashes(hashes []database.Hash) (int, int, error) {
	start := 0

	// keep track of the amount of blocked and invalid hashes
	var numBlocked int
	var numInvalid int

	for start < len(hashes) {
		// check whether we need to escape
		select {
		case <-bl.staticStopChan:
			return numBlocked, numInvalid, nil
		default:
		}

		// calculate the end of the batch range
		end := start + blockBatchSize
		if end > len(hashes) {
			end = len(hashes)
		}

		// create the batch
		batch := hashes[start:end]

		// send the batch to skyd, if an error occurs we mark it as failed and
		// escape early because something is probably wrong
		blocked, invalid, err := bl.staticSkydClient.BlockHashes(batch)
		if err != nil {
			ctx, cancel := context.WithTimeout(context.Background(), database.MongoDefaultTimeout)
			defer cancel()
			err = errors.Compose(err, bl.staticDB.MarkFailed(ctx, batch))
			return numBlocked, numInvalid, err
		}

		// update the counts
		numBlocked += len(blocked)
		numInvalid += len(invalid)

		// create a context
		ctx, cancel := context.WithTimeout(context.Background(), database.MongoDefaultTimeout)

		// update the documents
		err1 := bl.staticDB.MarkSucceeded(ctx, blocked)
		err2 := bl.staticDB.MarkInvalid(ctx, invalid)
		if err := errors.Compose(err1, err2); err != nil {
			cancel()
			return numBlocked, numInvalid, err
		}
		cancel()

		// update start
		start = end
	}

	return numBlocked, numInvalid, nil
}

// Start launches the two backgrounds that periodically scan for new hashes to
// block or retry hashes that failed to get blocked the first time around.
func (bl *Blocker) Start() error {
	bl.staticMu.Lock()
	defer bl.staticMu.Unlock()

	// assert 'Start' is only called once
	if bl.started {
		return errors.New("blocker already started")
	}
	bl.started = true

	// start the loops
	bl.staticWaitGroup.Add(1)
	go func() {
		bl.threadedBlockLoop()
		bl.staticWaitGroup.Done()
	}()

	bl.staticWaitGroup.Add(1)
	go func() {
		bl.threadedRetryLoop()
		bl.staticWaitGroup.Done()
	}()

	return nil
}

// Stop waits for the blocker's waitgroup and times out after one minute.
func (bl *Blocker) Stop() error {
	// check whether the blocker was started
	bl.staticMu.Lock()
	if !bl.started {
		bl.staticMu.Unlock()
		return errors.New("blocker not started")
	}
	bl.started = false
	bl.staticMu.Unlock()

	// stop the blocker by closing the stop channel
	close(bl.staticStopChan)

	// wait for the waitgroup, timeout and signal unclean shutdown after 1m
	c := make(chan struct{})
	go func() {
		defer close(c)
		bl.staticWaitGroup.Wait()
	}()
	select {
	case <-c:
		return nil
	case <-time.After(stopTimeoutDuration):
		return errors.New("unclean blocker shutdown")
	}
}

// threadedBlockLoop holds the main block loop
func (bl *Blocker) threadedBlockLoop() {
	// convenience variables
	logger := bl.staticLogger

	for {
		err := bl.managedBlock()
		if err != nil {
			logger.Debugf("threadedBlockLoop error: %v", err)
		} else {
			logger.Debugf("threadedBlockLoop ran successfully.")
		}

		select {
		case <-bl.staticStopChan:
			return
		case <-time.After(blockInterval):
		}
	}
}

// threadedRetryLoop holds the retry loop
func (bl *Blocker) threadedRetryLoop() {
	// convenience variables
	logger := bl.staticLogger

	for {
		err := bl.managedRetryHashes()
		if err != nil {
			logger.Debugf("threadedRetryLoop error: %v", err)
		} else {
			logger.Debugf("threadedRetryLoop ran successfully.")
		}

		select {
		case <-bl.staticStopChan:
			return
		case <-time.After(retryInterval):
		}
	}
}

// managedBlock sweeps the DB for new hashes to block.
func (bl *Blocker) managedBlock() error {
	now := time.Now().UTC()
	from := bl.managedLatestBlockTime()

	// Create a context
	ctx, cancel := context.WithTimeout(context.Background(), database.MongoDefaultTimeout)
	defer cancel()

	// Fetch hashes to block
	hashes, err := bl.staticDB.HashesToBlock(ctx, from)
	if err != nil {
		return err
	}
	if len(hashes) == 0 {
		return nil
	}

	bl.staticLogger.Tracef("managedBlock will block all these: %+v", hashes)

	// Block the hashes
	blocked, invalid, err := bl.BlockHashes(hashes)
	if err != nil {
		bl.staticLogger.Errorf("Failed to block hashes: %s", err)
		return err
	}

	bl.staticLogger.Tracef("managedBlock blocked %v hashes, %v invalid hashes", blocked, invalid)

	// Update the latest block time to the time immediately prior to fetching
	// the hashes from the database.
	bl.managedUpdateLatestBlockTime(now)
	return nil
}

// managedLatestBlockTime returns the latest block time
func (bl *Blocker) managedLatestBlockTime() time.Time {
	bl.staticMu.Lock()
	defer bl.staticMu.Unlock()
	return bl.latestBlockTime
}

// managedRetryHashes fetches all blocked skylinks that failed to get blocked
// the first time and retries them.
func (bl *Blocker) managedRetryHashes() error {
	// Create a context
	ctx, cancel := context.WithTimeout(context.Background(), database.MongoDefaultTimeout)
	defer cancel()

	// Fetch hashes to retry
	hashes, err := bl.staticDB.HashesToRetry(ctx)
	if err != nil {
		return err
	}

	// Escape early if there are none
	if len(hashes) == 0 {
		return nil
	}

	bl.staticLogger.Tracef("managedRetryHashes will retry all these: %+v", hashes)

	// Retry the hashes
	blocked, _, err := bl.BlockHashes(hashes)
	if err != nil {
		bl.staticLogger.Errorf("Failed to retry skylinks: %s", err)
		return err
	}

	bl.staticLogger.Tracef("managedRetryHashes blocked %v hashes", blocked)

	// NOTE: we purposefully do not update the latest block timestamp in the
	// retry loop

	return nil
}

// managedUpdateLatestBlockTime updates the latest block time
func (bl *Blocker) managedUpdateLatestBlockTime(latest time.Time) {
	bl.staticMu.Lock()
	defer bl.staticMu.Unlock()
	bl.latestBlockTime = latest
}<|MERGE_RESOLUTION|>--- conflicted
+++ resolved
@@ -57,32 +57,17 @@
 		// to block.
 		latestBlockTime time.Time
 
-<<<<<<< HEAD
-		staticCtx        context.Context
 		staticDB         *database.DB
 		staticLogger     *logrus.Logger
 		staticMu         sync.Mutex
 		staticSkydClient *api.Client
-=======
-		staticDB        *database.DB
-		staticLogger    *logrus.Logger
-		staticMu        sync.Mutex
-		staticSkydAPI   skyd.API
-		staticStopChan  chan struct{}
-		staticWaitGroup sync.WaitGroup
->>>>>>> 011bdb49
+		staticStopChan   chan struct{}
+		staticWaitGroup  sync.WaitGroup
 	}
 )
 
 // New returns a new Blocker with the given parameters.
-<<<<<<< HEAD
-func New(ctx context.Context, skydClient *api.Client, db *database.DB, logger *logrus.Logger) (*Blocker, error) {
-	if ctx == nil {
-		return nil, errors.New("no context provided")
-	}
-=======
-func New(skydAPI skyd.API, db *database.DB, logger *logrus.Logger) (*Blocker, error) {
->>>>>>> 011bdb49
+func New(skydClient *api.Client, db *database.DB, logger *logrus.Logger) (*Blocker, error) {
 	if db == nil {
 		return nil, errors.New("no DB provided")
 	}
@@ -92,19 +77,11 @@
 	if skydClient == nil {
 		return nil, errors.New("no Skyd client provided")
 	}
-	// TODO: check skyd and nginx client
 	bl := &Blocker{
-<<<<<<< HEAD
-		staticCtx:        ctx,
 		staticDB:         db,
 		staticLogger:     logger,
 		staticSkydClient: skydClient,
-=======
-		staticDB:       db,
-		staticLogger:   logger,
-		staticSkydAPI:  skydAPI,
-		staticStopChan: make(chan struct{}),
->>>>>>> 011bdb49
+		staticStopChan:   make(chan struct{}),
 	}
 	return bl, nil
 }
